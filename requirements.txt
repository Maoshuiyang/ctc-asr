<<<<<<< HEAD
scipy
numpy           >= 1.14.0
matplotlib      >= 2.2.0
python_speech_features >= 0.6
tensorflow      >= 1.7.0
gitpython       >= 2.1.9
=======
numpy                       >= 1.14.0
matplotlib                  >= 2.2.0
python_speech_features      >= 0.6
scipy                       >= 1.0.1
gitpython                   >= 2.1.9
tensorflow                  >= 1.7.0
>>>>>>> 3436b82f
<|MERGE_RESOLUTION|>--- conflicted
+++ resolved
@@ -1,15 +1,6 @@
-<<<<<<< HEAD
-scipy
-numpy           >= 1.14.0
-matplotlib      >= 2.2.0
-python_speech_features >= 0.6
-tensorflow      >= 1.7.0
-gitpython       >= 2.1.9
-=======
 numpy                       >= 1.14.0
 matplotlib                  >= 2.2.0
 python_speech_features      >= 0.6
 scipy                       >= 1.0.1
 gitpython                   >= 2.1.9
-tensorflow                  >= 1.7.0
->>>>>>> 3436b82f
+tensorflow                  >= 1.7.0