# Dataset Information


## General Information
`train.txt` is sorted by feature sequence length in ascending order.
`dev.txt` and `test.txt` are unsorted.

Examples that are longer than 1700 feature vectors have been removed.
Tedlium samples with labels shorter than 5 words have been removed.

<<<<<<< HEAD
### `train.txt`
Examples that are longer than 2500 feature vectors have been removed.
=======
>>>>>>> a668c97c

### `train.txt` 906+ Hours
* `libri_speech_train.txt`
* `timit_train.txt`
* `tedlium_train.txt`
* `common_voice_train.txt`
* `tatoeba_train.txt`


### `dev.txt`
* `libri_speech_dev.txt`


### `test.txt`
* `libri_speech_test.txt`
* `common_voice_test.txt`


<<<<<<< HEAD
## Statistics
```
/usr/bin/python3 -u /home/marc/workspace/speech/asr/dataset_util/word_counts.py
Calculating statistics for /mnt/storage/workspace/speech/data/train.txt
Word based statistics:
	total_words = 8,912,133
    number_unique_words = 81,090
	mean_sentence_length = 15.61 words
	min_sentence_length = 1 words
	max_sentence_length = 84 words
	Most common words:  [('the', 461863), ('to', 270959), ('and', 246560), ('of', 220573), ('a', 198632), ('i', 171289), ('in', 135662), ('that', 130372), ('you', 127414), ('tom', 114623)]
	27437 words occurred only 1 time; 37473 words occurred only 2 times; 50106 words occurred only 5 times; 58618 words occurred only 10 times.

Character based statistics:
	total_characters = 46,122,731
	mean_label_length = 80.80 characters
	min_label_length = 2 characters
	max_label_length = 422 characters
	Most common characters: [(' ', 8341279), ('e', 4631650), ('t', 3712085), ('o', 3082222), ('a', 2973836), ('i', 2629625), ('n', 2542519), ('s', 2332114), ('h', 2266656), ('r', 2067363), ('d', 1575679), ('l', 1504091), ('u', 1098686), ('m', 1047460), ('w', 928518), ('c', 900106), ('y', 856603), ('g', 783085), ('f', 764710), ('p', 633259), ('b', 563912), ('v', 377197), ('k', 342523), ('x', 56864), ('j', 54972), ('q', 32031), ('z', 23686)]
	Most common characters: [' ', 'e', 't', 'o', 'a', 'i', 'n', 's', 'h', 'r', 'd', 'l', 'u', 'm', 'w', 'c', 'y', 'g', 'f', 'p', 'b', 'v', 'k', 'x', 'j', 'q', 'z']

Process finished with exit code 0
```
=======
## Used Datasets
* [LibriSpeech ASR Corpus](http://openslr.org/12)
* [TED-LIUM v2](http://www.openslr.org/19/)
* [Mozilla Common Voice](https://voice.mozilla.org/en)
* [TIMIT](https://catalog.ldc.upenn.edu/ldc93s1)
* [Tatoeba](https://tatoeba.org/eng/downloads)
>>>>>>> a668c97c
<|MERGE_RESOLUTION|>--- conflicted
+++ resolved
@@ -8,13 +8,17 @@
 Examples that are longer than 1700 feature vectors have been removed.
 Tedlium samples with labels shorter than 5 words have been removed.
 
-<<<<<<< HEAD
-### `train.txt`
-Examples that are longer than 2500 feature vectors have been removed.
-=======
->>>>>>> a668c97c
+
+### Used Datasets
+* [LibriSpeech ASR Corpus](http://openslr.org/12)
+* [TED-LIUM v2](http://www.openslr.org/19/)
+* [Mozilla Common Voice](https://voice.mozilla.org/en)
+* [TIMIT](https://catalog.ldc.upenn.edu/ldc93s1)
+* [Tatoeba](https://tatoeba.org/eng/downloads)
+
 
 ### `train.txt` 906+ Hours
+Examples shorter than 0.7s and longer than 17.0s have been removed.
 * `libri_speech_train.txt`
 * `timit_train.txt`
 * `tedlium_train.txt`
@@ -31,7 +35,6 @@
 * `common_voice_test.txt`
 
 
-<<<<<<< HEAD
 ## Statistics
 ```
 /usr/bin/python3 -u /home/marc/workspace/speech/asr/dataset_util/word_counts.py
@@ -54,12 +57,4 @@
 	Most common characters: [' ', 'e', 't', 'o', 'a', 'i', 'n', 's', 'h', 'r', 'd', 'l', 'u', 'm', 'w', 'c', 'y', 'g', 'f', 'p', 'b', 'v', 'k', 'x', 'j', 'q', 'z']
 
 Process finished with exit code 0
-```
-=======
-## Used Datasets
-* [LibriSpeech ASR Corpus](http://openslr.org/12)
-* [TED-LIUM v2](http://www.openslr.org/19/)
-* [Mozilla Common Voice](https://voice.mozilla.org/en)
-* [TIMIT](https://catalog.ldc.upenn.edu/ldc93s1)
-* [Tatoeba](https://tatoeba.org/eng/downloads)
->>>>>>> a668c97c
+```