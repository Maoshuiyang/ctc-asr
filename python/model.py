--- conflicted
+++ resolved
@@ -313,10 +313,5 @@
     if target != 'test' and target != 'validate':
         raise ValueError('"{}" is not a valid target.'.format(target))
 
-<<<<<<< HEAD
     sequences, seq_len, labels, label_len, originals = s_input.inputs(FLAGS.batch_size, target)
-    return sequences, seq_len, labels, label_len, originals
-=======
-    sequences, seq_length, labels, originals = s_input.inputs(FLAGS.batch_size, target)
-    return sequences, seq_length, labels, originals
->>>>>>> 8c36861f
+    return sequences, seq_len, labels, label_len, originals