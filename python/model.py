<<<<<<< HEAD
"""
Contains the TS model definition.
"""
=======
"""Contains the ASR system's model definition."""
>>>>>>> 176836ae

import numpy as np
import tensorflow as tf
import tensorflow.contrib as tfc

import python.s_input as s_input
from python.params import FLAGS, TF_FLOAT
<<<<<<< HEAD
from python.util import tf_contrib, cost_metrics

if FLAGS.use_warp_ctc:
    # noinspection PyUnresolvedReferences
    import warpctc_tensorflow as warp_ctc


def inference(sequences, seq_length, training=True):
    """
    Build a TensorFlow inference graph according to the selected model in `FLAGS.used_model`.
    Supports the default [Deep Speech 1] model ('ds1') and an [Deep Speech 2] inspired
    implementation ('ds2').

    Args:
        sequences (tf.Tensor):
            3D float Tensor with input sequences. [batch_size, time, NUM_INPUTS]
        seq_length (tf.Tensor):
            1D int Tensor with sequence length. [batch_size]
        training (bool):
            If `True` apply dropout else if `False` the data is passed through unaltered.

    Returns:
        tf.Tensor: `logits`
            Softmax layer (logits) pre activation function, i.e. layer(X*W + b)
        tf.Tensor: `seq_length`
            1D Tensor containing approximated sequence lengths.
    """
    initializer = tf.truncated_normal_initializer(stddev=0.046875, dtype=TF_FLOAT)
    regularizer = tfc.layers.l2_regularizer(0.0046875)

    if FLAGS.used_model == 'ds1':
        # Dense input layers.
        # Dense1
        with tf.variable_scope('dense1'):
            # sequences = [batch_size, time, NUM_FEATURES]
            dense1 = tf.layers.dense(sequences, FLAGS.num_units_dense,
                                     activation=tf.nn.relu,
                                     kernel_initializer=tf.glorot_normal_initializer(),
                                     kernel_regularizer=regularizer)
            dense1 = tf.minimum(dense1, FLAGS.relu_cutoff)
            dense1 = tf.layers.dropout(dense1, rate=FLAGS.dense_dropout_rate, training=training)
            # dense1 = [batch_size, time, num_units_dense]
=======
from python.util import tf_contrib, metrics
from python.util.hooks import GPUStatisticsHook
>>>>>>> 176836ae


<<<<<<< HEAD
        # Dense3
        with tf.variable_scope('dense3'):
            dense3 = tf.layers.dense(dense2, FLAGS.num_units_dense,
                                     activation=tf.nn.relu,
                                     kernel_initializer=initializer,
                                     kernel_regularizer=regularizer)
            dense3 = tf.minimum(dense3, FLAGS.relu_cutoff)
            output_3 = tf.layers.dropout(dense3, rate=FLAGS.dense_dropout_rate, training=training)
            # output_3 = [batch_size, time, num_units_dense]

    elif FLAGS.used_model == 'ds2':
        # Convolutional input layers.
        with tf.variable_scope('conv'):
            # sequences = [batch_size, time, NUM_INPUTS] => [batch_size, time, NUM_INPUTS, 1]
            sequences = tf.reshape(sequences, [sequences.shape[0], -1, sequences.shape[2], 1])

            # Apply convolutions.
            output_3, seq_length = tf_contrib.conv_layers(sequences)
    else:
        raise ValueError('Unsupported model "{}" in flags.'.format(FLAGS.used_model))

    # RNN layers.
    with tf.variable_scope('rnn'):
        dropout_rate = FLAGS.rnn_dropout_rate if training else 0.0

        if not FLAGS.use_cudnn:
            # Create a stack of RNN cells.
            fw_cells, bw_cells = tf_contrib.bidirectional_cells(FLAGS.num_units_rnn,
                                                                FLAGS.num_layers_rnn,
                                                                dropout=dropout_rate)

            # https://www.tensorflow.org/api_docs/python/tf/contrib/rnn/stack_bidirectional_dynamic_rnn
            rnn_output, _, _ = tfc.rnn.stack_bidirectional_dynamic_rnn(fw_cells, bw_cells,
                                                                       inputs=output_3,
                                                                       dtype=TF_FLOAT,
                                                                       sequence_length=seq_length,
                                                                       parallel_iterations=64,
                                                                       time_major=False)
            # rnn_output = [batch_size, time, num_units_rnn * 2]

        else:  # FLAGS.use_cudnn
            # cuDNN RNNs only support time major inputs.
            conv_output = tfc.rnn.transpose_batch_time(output_3)

            # https://www.tensorflow.org/api_docs/python/tf/contrib/cudnn_rnn/CudnnRNNRelu
            # https://www.tensorflow.org/api_docs/python/tf/contrib/cudnn_rnn/CudnnLSTM
            # https://www.tensorflow.org/api_docs/python/tf/contrib/cudnn_rnn/CudnnGRU
            rnn = tfc.cudnn_rnn.CudnnLSTM(num_layers=FLAGS.num_layers_rnn,
                                          num_units=FLAGS.num_units_rnn,
                                          input_mode='linear_input',
                                          direction='bidirectional',
                                          dropout=dropout_rate,
                                          seed=FLAGS.random_seed,
                                          dtype=TF_FLOAT,
                                          kernel_initializer=None,  # Glorot Uniform Initializer
                                          bias_initializer=None)  # Constant 0.0 Initializer

            rnn_output, _ = rnn(conv_output)
            rnn_output = tfc.rnn.transpose_batch_time(rnn_output)
            # rnn_output = [batch_size, time, num_units_rnn * 2]

    # Dense4
    with tf.variable_scope('dense4'):
        dense4 = tf.layers.dense(rnn_output, FLAGS.num_units_dense,
                                 activation=tf.nn.relu,
                                 kernel_initializer=initializer,
                                 kernel_regularizer=regularizer)
        dense4 = tf.minimum(dense4, FLAGS.relu_cutoff)
        dense4 = tf.layers.dropout(dense4, rate=FLAGS.dense_dropout_rate, training=training)
        # dense4 = [batch_size, conv_time, num_units_dense]

    # Logits: layer(XW + b),
    # We don't apply softmax here because most TensorFlow loss functions perform
    # a softmax activation as needed, and therefore don't expect activated logits.
    with tf.variable_scope('logits'):
        logits = tf.layers.dense(dense4, FLAGS.num_classes, kernel_initializer=initializer)
        logits = tfc.rnn.transpose_batch_time(logits)

    # logits = [time, batch_size, NUM_CLASSES]
    return logits, seq_length


def loss(logits, seq_length, labels, label_length):
    """
    Calculate the network's CTC loss.

    Args:
        logits (tf.Tensor):
            3D float Tensor. If time_major == False, this will be a Tensor shaped:
            [batch_size, max_time, num_classes]. If time_major == True (default), this will be a
            Tensor shaped: [max_time, batch_size, num_classes]. The logits.

        labels (tf.SparseTensor or tf.Tensor):
            An int32 SparseTensor. labels.indices[i, :] == [b, t] means labels.values[i] stores the
            id for (batch b, time t). labels.values[i] must take on values in [0, num_labels), if
            `FLAGS.use_warp_ctc` is false.
            Else, an int32 dense Tensor version of the above sparse version.

        seq_length (tf.Tensor):
            1D int32 vector, size [batch_size]. The sequence lengths.

        label_length (tf.Tensor):
            1D Tensor with the length of each label within the batch. Shape [batch_size].

    Returns:
        tf.Tensor:
            1D float Tensor with size [1], containing the mean loss.
=======
class CTCModel(object):
    """
    Container class for the ASR system's TensorFlow model.
>>>>>>> 176836ae
    """

    def __init__(self):
        # Initialize member variables.
        self.loss_op = None
        self.train_op = None

    def model_fn(self, features, labels, mode):
        # TODO Documentation
        # This method sets the `self.loss_op` and `self.train_op` variables.

        # Convert dense labels tensor into sparse tensor.
        labels = tfc.layers.dense_to_sparse(labels)

        spectrogram_length = features['spectrogram_length']
        spectrogram = features['spectrogram']

        # Determine if this is a training run. This is used for dropout layers.
        training = mode == tf.estimator.ModeKeys.TRAIN

        # Create the inference graph.
        logits, seq_length = self.inference_fn(spectrogram, spectrogram_length, training=training)

        if mode == tf.estimator.ModeKeys.PREDICT:
            raise NotImplementedError('Prediction is not implemented.')

        self.loss_op = self.loss_fn(logits, seq_length, labels)

        # During training.
        if mode == tf.estimator.ModeKeys.TRAIN:
            # Set up the optimizer for training.
            global_step = tf.train.get_global_step()
            optimizer = tf.train.AdamOptimizer(learning_rate=FLAGS.learning_rate,
                                               beta1=FLAGS.adam_beta1, beta2=FLAGS.adam_beta2,
                                               epsilon=FLAGS.adam_epsilon)
            self.train_op = optimizer.minimize(loss=self.loss_op, global_step=global_step)

            return tf.estimator.EstimatorSpec(mode=mode, loss=self.loss_op, train_op=self.train_op)

        # During evaluation.
        if mode == tf.estimator.ModeKeys.EVAL:
            label_plaintext = features['label_plaintext']

            # CTC decode.
            decoded, plaintext, plaintext_summary = self.decode_fn(logits,
                                                                   seq_length,
                                                                   label_plaintext)
            tf.summary.text('decoded_text', plaintext_summary[:, : FLAGS.num_samples_to_report])

            # Error metrics for decoded text.
            eds, mean_ed, wers, wer = self.error_rates_fn(labels, label_plaintext,
                                                          decoded, plaintext)

            tf.summary.histogram('edit_distances', eds)
            tf.summary.scalar('mean_edit_distance', mean_ed)
            tf.summary.histogram('word_error_rates', wers)
            tf.summary.scalar('word_error_rate', wer)

            eval_metrics_ops = {
                'edit_distance': tf.metrics.mean(mean_ed, name='edit_distance'),
                'word_error_rate': tf.metrics.mean(wer, name='word_error_rate')
            }

            return tf.estimator.EstimatorSpec(mode=mode, loss=self.loss_op,
                                              eval_metric_ops=eval_metrics_ops)

    @staticmethod
    def inference_fn(sequences, seq_length, training=True):
        """
        Build a TensorFlow inference graph according to the selected model in `FLAGS.used_model`.
        Supports the default [Deep Speech 1] model ('ds1') and an [Deep Speech 2] inspired
        implementation ('ds2').

        Args:
            sequences (tf.Tensor):
                3D float Tensor with input sequences. [batch_size, time, NUM_INPUTS]

            seq_length (tf.Tensor):
                1D int Tensor with sequence length. [batch_size]

            training (bool):
                If `True` apply dropout else if `False` the data is passed through unaltered.

        Returns:
            tf.Tensor: `logits`
                Softmax layer (logits) pre activation function, i.e. layer(X*W + b)
            tf.Tensor: `seq_length`
                1D Tensor containing approximated sequence lengths.
        """
        initializer = tf.truncated_normal_initializer(stddev=0.046875, dtype=TF_FLOAT)
        regularizer = tfc.layers.l2_regularizer(0.0046875)

        if FLAGS.used_model == 'ds1':
            # Dense input layers.
            # Dense1
            with tf.variable_scope('dense1'):
                # sequences = [batch_size, time, NUM_FEATURES]
                dense1 = tf.layers.dense(sequences, FLAGS.num_units_dense,
                                         activation=tf.nn.relu,
                                         kernel_initializer=tf.glorot_normal_initializer(),
                                         kernel_regularizer=regularizer)
                dense1 = tf.minimum(dense1, FLAGS.relu_cutoff)
                dense1 = tf.layers.dropout(dense1, rate=FLAGS.dense_dropout_rate, training=training)
                # dense1 = [batch_size, time, num_units_dense]

            # Dense2
            with tf.variable_scope('dense2'):
                dense2 = tf.layers.dense(dense1, FLAGS.num_units_dense,
                                         activation=tf.nn.relu,
                                         kernel_initializer=initializer,
                                         kernel_regularizer=regularizer)
                dense2 = tf.minimum(dense2, FLAGS.relu_cutoff)
                dense2 = tf.layers.dropout(dense2, rate=FLAGS.dense_dropout_rate, training=training)
                # dense2 = [batch_size, time, num_units_dense]

            # Dense3
            with tf.variable_scope('dense3'):
                dense3 = tf.layers.dense(dense2, FLAGS.num_units_dense,
                                         activation=tf.nn.relu,
                                         kernel_initializer=initializer,
                                         kernel_regularizer=regularizer)
                dense3 = tf.minimum(dense3, FLAGS.relu_cutoff)
                output3 = tf.layers.dropout(dense3, rate=FLAGS.dense_dropout_rate,
                                            training=training)
                # output3 = [batch_size, time, num_units_dense]

        elif FLAGS.used_model == 'ds2':
            # Convolutional input layers.
            with tf.variable_scope('conv'):
                # sequences = [batch_size, time, NUM_INPUTS] => [batch_size, time, NUM_INPUTS, 1]
                sequences = tf.expand_dims(sequences, 3)

                # Apply convolutions.
                output3, seq_length = tf_contrib.conv_layers(sequences)
        else:
            raise ValueError('Unsupported model "{}" in flags.'.format(FLAGS.used_model))

        # RNN layers.
        with tf.variable_scope('rnn'):
            dropout_rate = FLAGS.rnn_dropout_rate if training else 0.0

            if not FLAGS.use_cudnn:
                # Create a stack of RNN cells.
                fw_cells, bw_cells = tf_contrib.bidirectional_cells(FLAGS.num_units_rnn,
                                                                    FLAGS.num_layers_rnn,
                                                                    dropout=dropout_rate)

                # https://www.tensorflow.org/api_docs/python/tf/contrib/rnn/stack_bidirectional_dynamic_rnn
                rnn_output, _, _ = tfc.rnn.stack_bidirectional_dynamic_rnn(
                    fw_cells, bw_cells,
                    inputs=output3,
                    dtype=TF_FLOAT,
                    sequence_length=seq_length,
                    parallel_iterations=64,
                    time_major=False
                )
                # rnn_output = [batch_size, time, num_units_rnn * 2]

            else:  # FLAGS.use_cudnn
                # cuDNN RNNs only support time major inputs.
                conv_output = tfc.rnn.transpose_batch_time(output3)

                # https://www.tensorflow.org/api_docs/python/tf/contrib/cudnn_rnn/CudnnRNNRelu
                # https://www.tensorflow.org/api_docs/python/tf/contrib/cudnn_rnn/CudnnLSTM
                # https://www.tensorflow.org/api_docs/python/tf/contrib/cudnn_rnn/CudnnGRU
                rnn = tfc.cudnn_rnn.CudnnLSTM(num_layers=FLAGS.num_layers_rnn,
                                              num_units=FLAGS.num_units_rnn,
                                              input_mode='linear_input',
                                              direction='bidirectional',
                                              dropout=dropout_rate,
                                              seed=FLAGS.random_seed,
                                              dtype=TF_FLOAT,
                                              kernel_initializer=None,  # Glorot Uniform Initializer
                                              bias_initializer=None)  # Constant 0.0 Initializer

                rnn_output, _ = rnn(conv_output)
                rnn_output = tfc.rnn.transpose_batch_time(rnn_output)
                # rnn_output = [batch_size, time, num_units_rnn * 2]

        # Dense4
        with tf.variable_scope('dense4'):
            dense4 = tf.layers.dense(rnn_output, FLAGS.num_units_dense,
                                     activation=tf.nn.relu,
                                     kernel_initializer=initializer,
                                     kernel_regularizer=regularizer)
            dense4 = tf.minimum(dense4, FLAGS.relu_cutoff)
            dense4 = tf.layers.dropout(dense4, rate=FLAGS.dense_dropout_rate, training=training)
            # dense4 = [batch_size, conv_time, num_units_dense]

        # Logits: layer(XW + b),
        # We don't apply softmax here because most TensorFlow loss functions perform
        # a softmax activation as needed, and therefore don't expect activated logits.
        with tf.variable_scope('logits'):
            logits = tf.layers.dense(dense4, FLAGS.num_classes, kernel_initializer=initializer)
            logits = tfc.rnn.transpose_batch_time(logits)

        # logits = [time, batch_size, NUM_CLASSES]
        return logits, seq_length

    @staticmethod
    def loss_fn(logits, seq_length, labels):
        """
        Calculate the networks CTC loss.

        Args:
            logits (tf.Tensor):
                3D float Tensor. If time_major == False, this will be a Tensor shaped:
                [batch_size, max_time, num_classes]. If time_major == True (default), this will be a
                Tensor shaped: [max_time, batch_size, num_classes]. The logits.

            labels (tf.SparseTensor):
                An int32 SparseTensor. labels.indices[i, :] == [b, t] means labels.values[i] stores
                the id for (batch b, time t).

            seq_length (tf.Tensor):
                1D int32 vector, size [batch_size]. The sequence lengths.

        Returns:
            tf.Tensor: 1D float Tensor with size [1], containing the mean loss.
        """
        # https://www.tensorflow.org/api_docs/python/tf/nn/ctc_loss
        total_loss = tf.nn.ctc_loss(labels=labels,
                                    inputs=logits,
                                    sequence_length=seq_length,
                                    preprocess_collapse_repeated=False,
                                    ctc_merge_repeated=True,
                                    time_major=True)

<<<<<<< HEAD
    # Return average CTC loss.
    return tf.reduce_mean(total_loss)


def decode(logits, seq_len, originals=None):
    """
    Decode a given inference (`logits`) and convert it to plaintext.

    Args:
        logits (tf.Tensor):
            Logits Tensor of shape [time (input), batch_size, num_classes].

        seq_len (tf.Tensor):
            Tensor containing the batches sequence lengths of shape [batch_size].

        originals (tf.Tensor or None): Optional, default `None`.
            String Tensor of shape [batch_size] with the original plaintext.

    Returns:
        tf.Tensor: Decoded integer labels.
        tf.Tensor: Decoded plaintext's.
        tf.Tensor: Decoded plaintext's and original texts for comparision in `tf.summary.text`.
    """
    # tf.nn.ctc_beam_search_decoder provides more accurate results, but is slower.
    # https://www.tensorflow.org/api_docs/python/tf/nn/ctc_beam_search_decoder
    decoded, _ = tf.nn.ctc_beam_search_decoder(inputs=logits,
                                               sequence_length=seq_len,
                                               beam_width=FLAGS.beam_width,
                                               top_paths=1,
                                               merge_repeated=False)

    # ctc_greedy_decoder returns a list with one SparseTensor as only element, if `top_paths=1`.
    decoded = tf.cast(decoded[0], tf.int32)

    dense = tf.sparse_tensor_to_dense(decoded)

    originals = originals if originals is not None else np.array([], dtype=np.int32)

    # Translate decoded integer data back to character strings.
    plaintext, plaintext_summary = tf.py_func(cost_metrics.dense_to_text, [dense, originals],
                                              [tf.string, tf.string], name='py_dense_to_text')

    return decoded, plaintext, plaintext_summary


def decoded_error_rates(labels, originals, decoded, decoded_texts):
    """
    Calculate edit distance and word error rate.

    Args:
        labels (tf.SparseTensor or tf.Tensor):
            Integer SparseTensor containing the target.
            With dense shape [batch_size, time (target)].
            Dense Tensors are converted into SparseTensors if `FLAGS.use_warp_ctc == True`.

        originals (tf.Tensor):
            String Tensor of shape [batch_size] with the original plaintext.

        decoded (tf.Tensor):
            Integer tensor of the decoded output labels.

        decoded_texts (tf.Tensor)
            String tensor with the decoded output labels converted to normal text.

    Returns:
        tf.Tensor: Edit distances for the batch.
        tf.Tensor: Mean edit distance.
        tf.Tensor: Word error rates for the batch.
        tf.Tensor: Word error rate.
    """
    if FLAGS.use_warp_ctc:
        labels = tfc.layers.dense_to_sparse(labels)

    # Edit distances and average edit distance.
    edit_distances = tf.edit_distance(decoded, labels)
    mean_edit_distance = tf.reduce_mean(edit_distances)

    # Word error rates for the batch and average word error rate (WER).
    wers, wer = tf.py_func(cost_metrics.wer_batch, [originals, decoded_texts],
                           [TF_FLOAT, TF_FLOAT], name='py_wer_batch')

    return edit_distances, mean_edit_distance, wers, wer


def train(_loss, global_step):
    """
    Train operator for the asr model.

    Create an optimizer and apply to all trainable variables.

    Args:
        _loss (tf.Tensor):
            Scalar Tensor of type float containing total loss from the loss() function.

        global_step (tf.Tensor):
            Scalar Tensor of type int32 counting the number of training steps processed.

    Returns:
        tf.Tensor:
            Optimizer operator for training.
    """
    # Decay the learning rate exponentially based on the number of steps.
    lr = tf.train.exponential_decay(FLAGS.learning_rate,
                                    global_step,
                                    FLAGS.steps_per_decay,
                                    FLAGS.learning_rate_decay_factor,
                                    staircase=True)

    # Set the minimum learning rate.
    lr = tf.maximum(lr, FLAGS.minimum_lr)

    # Select a gradient optimizer.
    # optimizer = tf.train.MomentumOptimizer(learning_rate=lr, momentum=0.99)
    # optimizer = tf.train.AdagradOptimizer(learning_rate=lr)
    optimizer = tf.train.AdamOptimizer(learning_rate=lr, beta1=FLAGS.adam_beta1,
                                       beta2=FLAGS.adam_beta2, epsilon=FLAGS.adam_epsilon)
    # optimizer = tf.train.RMSPropOptimizer(learning_rate=lr)

    tf.summary.scalar('learning_rate', lr)

    return optimizer.minimize(_loss, global_step=global_step)


def inputs_train(shuffle):
    """
    Construct input for the asr training.

    Args:
        shuffle (bool): Shuffle data or not. See `s_input.inputs_train()`.

    Returns:
        See `s_input.inputs_train()`.
    """
    return s_input.inputs_train(FLAGS.batch_size, shuffle=shuffle)


def inputs(target):
    """
    Construct input for the asr evaluation.

    Args:
        target (str): 'train' or 'dev'.

    Returns:
        See `s_input.inputs()`.
    """
    if target != 'test' and target != 'dev':
        raise ValueError('"{}" is not a valid target.'.format(target))

    return s_input.inputs(FLAGS.batch_size, target)
=======
        # Return average CTC loss.
        return tf.reduce_mean(total_loss)

    @staticmethod
    def decode_fn(logits, seq_len, originals=None):
        """
        Decode a given inference (`logits`) and convert it to plaintext.

        Args:
            logits (tf.Tensor):
                Logits Tensor of shape [time (input), batch_size, num_classes].

            seq_len (tf.Tensor):
                Tensor containing the batches sequence lengths of shape [batch_size].

            originals (tf.Tensor or None): Optional, default `None`.
                String Tensor of shape [batch_size] with the original plaintext.

        Returns:
            tf.Tensor: Decoded integer labels.
            tf.Tensor: Decoded plaintext's.
            tf.Tensor: Decoded plaintext's and original texts for comparision in `tf.summary.text`.
        """
        # tf.nn.ctc_beam_search_decoder provides more accurate results, but is slower.
        # https://www.tensorflow.org/api_docs/python/tf/nn/ctc_beam_search_decoder
        decoded, _ = tf.nn.ctc_beam_search_decoder(inputs=logits,
                                                   sequence_length=seq_len,
                                                   beam_width=FLAGS.beam_width,
                                                   top_paths=1,
                                                   merge_repeated=False)

        # ctc_greedy_decoder returns a list with one SparseTensor as only element, if `top_paths=1`.
        decoded = tf.cast(decoded[0], tf.int32)

        dense = tf.sparse.to_dense(decoded)

        originals = originals if originals is not None else np.array([], dtype=np.int32)

        # Translate decoded integer data back to character strings.
        plaintext, plaintext_summary = tf.py_func(metrics.dense_to_text, [dense, originals],
                                                  [tf.string, tf.string], name='py_dense_to_text')

        return decoded, plaintext, plaintext_summary

    @staticmethod
    def error_rates_fn(labels, originals, decoded, decoded_texts):
        """
        Calculate edit distance and word error rate.

        Args:
            labels (tf.SparseTensor or tf.Tensor):
                Integer SparseTensor containing the target.
                With dense shape [batch_size, time (target)].
                Dense Tensors are converted into SparseTensors if `FLAGS.use_warp_ctc == True`.

            originals (tf.Tensor):
                String Tensor of shape [batch_size] with the original plaintext.

            decoded (tf.Tensor):
                Integer tensor of the decoded output labels.

            decoded_texts (tf.Tensor)
                String tensor with the decoded output labels converted to normal text.

        Returns:
            tf.Tensor: Edit distances for the batch.
            tf.Tensor: Mean edit distance.
            tf.Tensor: Word error rates for the batch.
            tf.Tensor: Word error rate.
        """

        # Edit distances and average edit distance.
        edit_distances = tf.edit_distance(decoded, labels)
        mean_edit_distance = tf.reduce_mean(edit_distances)

        # Word error rates for the batch and average word error rate (WER).
        wers, wer = tf.py_func(metrics.wer_batch, [originals, decoded_texts],
                               [TF_FLOAT, TF_FLOAT], name='py_wer_batch')

        return edit_distances, mean_edit_distance, wers, wer

    def hooks_fn(self):
        """
        Produce and configure session hooks.

        Returns:
            List[tf.Tensor]: List containing TensorFlow hooks.
        """

        # Summary hook.
        summary_op = tf.summary.merge_all()
        file_writer = tf.summary.FileWriterCache.get(FLAGS.train_dir)
        summary_saver_hook = tf.train.SummarySaverHook(save_steps=FLAGS.log_frequency,
                                                       summary_writer=file_writer,
                                                       summary_op=summary_op)

        # GPU statistics hook.
        gpu_stats_hook = GPUStatisticsHook(
            log_every_n_steps=FLAGS.log_frequency,
            query_every_n_steps=FLAGS.gpu_hook_query_frequency,
            average_n=FLAGS.gpu_hook_average_queries,
            stats=['mem_util', 'gpu_util'],
            summary_writer=file_writer,
            suppress_stdout=False,
            group_tag='gpu'
        )

        # Session hooks.
        session_hooks = [
            # Monitors the loss tensor and stops training if loss is NaN.
            tf.train.NanTensorHook(self.loss_op),
            gpu_stats_hook,
            summary_saver_hook
        ]

        return session_hooks
>>>>>>> 176836ae
<|MERGE_RESOLUTION|>--- conflicted
+++ resolved
@@ -1,179 +1,17 @@
-<<<<<<< HEAD
-"""
-Contains the TS model definition.
-"""
-=======
 """Contains the ASR system's model definition."""
->>>>>>> 176836ae
 
 import numpy as np
 import tensorflow as tf
 import tensorflow.contrib as tfc
 
-import python.s_input as s_input
 from python.params import FLAGS, TF_FLOAT
-<<<<<<< HEAD
-from python.util import tf_contrib, cost_metrics
-
-if FLAGS.use_warp_ctc:
-    # noinspection PyUnresolvedReferences
-    import warpctc_tensorflow as warp_ctc
-
-
-def inference(sequences, seq_length, training=True):
-    """
-    Build a TensorFlow inference graph according to the selected model in `FLAGS.used_model`.
-    Supports the default [Deep Speech 1] model ('ds1') and an [Deep Speech 2] inspired
-    implementation ('ds2').
-
-    Args:
-        sequences (tf.Tensor):
-            3D float Tensor with input sequences. [batch_size, time, NUM_INPUTS]
-        seq_length (tf.Tensor):
-            1D int Tensor with sequence length. [batch_size]
-        training (bool):
-            If `True` apply dropout else if `False` the data is passed through unaltered.
-
-    Returns:
-        tf.Tensor: `logits`
-            Softmax layer (logits) pre activation function, i.e. layer(X*W + b)
-        tf.Tensor: `seq_length`
-            1D Tensor containing approximated sequence lengths.
-    """
-    initializer = tf.truncated_normal_initializer(stddev=0.046875, dtype=TF_FLOAT)
-    regularizer = tfc.layers.l2_regularizer(0.0046875)
-
-    if FLAGS.used_model == 'ds1':
-        # Dense input layers.
-        # Dense1
-        with tf.variable_scope('dense1'):
-            # sequences = [batch_size, time, NUM_FEATURES]
-            dense1 = tf.layers.dense(sequences, FLAGS.num_units_dense,
-                                     activation=tf.nn.relu,
-                                     kernel_initializer=tf.glorot_normal_initializer(),
-                                     kernel_regularizer=regularizer)
-            dense1 = tf.minimum(dense1, FLAGS.relu_cutoff)
-            dense1 = tf.layers.dropout(dense1, rate=FLAGS.dense_dropout_rate, training=training)
-            # dense1 = [batch_size, time, num_units_dense]
-=======
 from python.util import tf_contrib, metrics
 from python.util.hooks import GPUStatisticsHook
->>>>>>> 176836ae
-
-
-<<<<<<< HEAD
-        # Dense3
-        with tf.variable_scope('dense3'):
-            dense3 = tf.layers.dense(dense2, FLAGS.num_units_dense,
-                                     activation=tf.nn.relu,
-                                     kernel_initializer=initializer,
-                                     kernel_regularizer=regularizer)
-            dense3 = tf.minimum(dense3, FLAGS.relu_cutoff)
-            output_3 = tf.layers.dropout(dense3, rate=FLAGS.dense_dropout_rate, training=training)
-            # output_3 = [batch_size, time, num_units_dense]
-
-    elif FLAGS.used_model == 'ds2':
-        # Convolutional input layers.
-        with tf.variable_scope('conv'):
-            # sequences = [batch_size, time, NUM_INPUTS] => [batch_size, time, NUM_INPUTS, 1]
-            sequences = tf.reshape(sequences, [sequences.shape[0], -1, sequences.shape[2], 1])
-
-            # Apply convolutions.
-            output_3, seq_length = tf_contrib.conv_layers(sequences)
-    else:
-        raise ValueError('Unsupported model "{}" in flags.'.format(FLAGS.used_model))
-
-    # RNN layers.
-    with tf.variable_scope('rnn'):
-        dropout_rate = FLAGS.rnn_dropout_rate if training else 0.0
-
-        if not FLAGS.use_cudnn:
-            # Create a stack of RNN cells.
-            fw_cells, bw_cells = tf_contrib.bidirectional_cells(FLAGS.num_units_rnn,
-                                                                FLAGS.num_layers_rnn,
-                                                                dropout=dropout_rate)
-
-            # https://www.tensorflow.org/api_docs/python/tf/contrib/rnn/stack_bidirectional_dynamic_rnn
-            rnn_output, _, _ = tfc.rnn.stack_bidirectional_dynamic_rnn(fw_cells, bw_cells,
-                                                                       inputs=output_3,
-                                                                       dtype=TF_FLOAT,
-                                                                       sequence_length=seq_length,
-                                                                       parallel_iterations=64,
-                                                                       time_major=False)
-            # rnn_output = [batch_size, time, num_units_rnn * 2]
-
-        else:  # FLAGS.use_cudnn
-            # cuDNN RNNs only support time major inputs.
-            conv_output = tfc.rnn.transpose_batch_time(output_3)
-
-            # https://www.tensorflow.org/api_docs/python/tf/contrib/cudnn_rnn/CudnnRNNRelu
-            # https://www.tensorflow.org/api_docs/python/tf/contrib/cudnn_rnn/CudnnLSTM
-            # https://www.tensorflow.org/api_docs/python/tf/contrib/cudnn_rnn/CudnnGRU
-            rnn = tfc.cudnn_rnn.CudnnLSTM(num_layers=FLAGS.num_layers_rnn,
-                                          num_units=FLAGS.num_units_rnn,
-                                          input_mode='linear_input',
-                                          direction='bidirectional',
-                                          dropout=dropout_rate,
-                                          seed=FLAGS.random_seed,
-                                          dtype=TF_FLOAT,
-                                          kernel_initializer=None,  # Glorot Uniform Initializer
-                                          bias_initializer=None)  # Constant 0.0 Initializer
-
-            rnn_output, _ = rnn(conv_output)
-            rnn_output = tfc.rnn.transpose_batch_time(rnn_output)
-            # rnn_output = [batch_size, time, num_units_rnn * 2]
-
-    # Dense4
-    with tf.variable_scope('dense4'):
-        dense4 = tf.layers.dense(rnn_output, FLAGS.num_units_dense,
-                                 activation=tf.nn.relu,
-                                 kernel_initializer=initializer,
-                                 kernel_regularizer=regularizer)
-        dense4 = tf.minimum(dense4, FLAGS.relu_cutoff)
-        dense4 = tf.layers.dropout(dense4, rate=FLAGS.dense_dropout_rate, training=training)
-        # dense4 = [batch_size, conv_time, num_units_dense]
-
-    # Logits: layer(XW + b),
-    # We don't apply softmax here because most TensorFlow loss functions perform
-    # a softmax activation as needed, and therefore don't expect activated logits.
-    with tf.variable_scope('logits'):
-        logits = tf.layers.dense(dense4, FLAGS.num_classes, kernel_initializer=initializer)
-        logits = tfc.rnn.transpose_batch_time(logits)
-
-    # logits = [time, batch_size, NUM_CLASSES]
-    return logits, seq_length
-
-
-def loss(logits, seq_length, labels, label_length):
-    """
-    Calculate the network's CTC loss.
-
-    Args:
-        logits (tf.Tensor):
-            3D float Tensor. If time_major == False, this will be a Tensor shaped:
-            [batch_size, max_time, num_classes]. If time_major == True (default), this will be a
-            Tensor shaped: [max_time, batch_size, num_classes]. The logits.
-
-        labels (tf.SparseTensor or tf.Tensor):
-            An int32 SparseTensor. labels.indices[i, :] == [b, t] means labels.values[i] stores the
-            id for (batch b, time t). labels.values[i] must take on values in [0, num_labels), if
-            `FLAGS.use_warp_ctc` is false.
-            Else, an int32 dense Tensor version of the above sparse version.
-
-        seq_length (tf.Tensor):
-            1D int32 vector, size [batch_size]. The sequence lengths.
-
-        label_length (tf.Tensor):
-            1D Tensor with the length of each label within the batch. Shape [batch_size].
-
-    Returns:
-        tf.Tensor:
-            1D float Tensor with size [1], containing the mean loss.
-=======
+
+
 class CTCModel(object):
     """
     Container class for the ASR system's TensorFlow model.
->>>>>>> 176836ae
     """
 
     def __init__(self):
@@ -402,158 +240,6 @@
                                     ctc_merge_repeated=True,
                                     time_major=True)
 
-<<<<<<< HEAD
-    # Return average CTC loss.
-    return tf.reduce_mean(total_loss)
-
-
-def decode(logits, seq_len, originals=None):
-    """
-    Decode a given inference (`logits`) and convert it to plaintext.
-
-    Args:
-        logits (tf.Tensor):
-            Logits Tensor of shape [time (input), batch_size, num_classes].
-
-        seq_len (tf.Tensor):
-            Tensor containing the batches sequence lengths of shape [batch_size].
-
-        originals (tf.Tensor or None): Optional, default `None`.
-            String Tensor of shape [batch_size] with the original plaintext.
-
-    Returns:
-        tf.Tensor: Decoded integer labels.
-        tf.Tensor: Decoded plaintext's.
-        tf.Tensor: Decoded plaintext's and original texts for comparision in `tf.summary.text`.
-    """
-    # tf.nn.ctc_beam_search_decoder provides more accurate results, but is slower.
-    # https://www.tensorflow.org/api_docs/python/tf/nn/ctc_beam_search_decoder
-    decoded, _ = tf.nn.ctc_beam_search_decoder(inputs=logits,
-                                               sequence_length=seq_len,
-                                               beam_width=FLAGS.beam_width,
-                                               top_paths=1,
-                                               merge_repeated=False)
-
-    # ctc_greedy_decoder returns a list with one SparseTensor as only element, if `top_paths=1`.
-    decoded = tf.cast(decoded[0], tf.int32)
-
-    dense = tf.sparse_tensor_to_dense(decoded)
-
-    originals = originals if originals is not None else np.array([], dtype=np.int32)
-
-    # Translate decoded integer data back to character strings.
-    plaintext, plaintext_summary = tf.py_func(cost_metrics.dense_to_text, [dense, originals],
-                                              [tf.string, tf.string], name='py_dense_to_text')
-
-    return decoded, plaintext, plaintext_summary
-
-
-def decoded_error_rates(labels, originals, decoded, decoded_texts):
-    """
-    Calculate edit distance and word error rate.
-
-    Args:
-        labels (tf.SparseTensor or tf.Tensor):
-            Integer SparseTensor containing the target.
-            With dense shape [batch_size, time (target)].
-            Dense Tensors are converted into SparseTensors if `FLAGS.use_warp_ctc == True`.
-
-        originals (tf.Tensor):
-            String Tensor of shape [batch_size] with the original plaintext.
-
-        decoded (tf.Tensor):
-            Integer tensor of the decoded output labels.
-
-        decoded_texts (tf.Tensor)
-            String tensor with the decoded output labels converted to normal text.
-
-    Returns:
-        tf.Tensor: Edit distances for the batch.
-        tf.Tensor: Mean edit distance.
-        tf.Tensor: Word error rates for the batch.
-        tf.Tensor: Word error rate.
-    """
-    if FLAGS.use_warp_ctc:
-        labels = tfc.layers.dense_to_sparse(labels)
-
-    # Edit distances and average edit distance.
-    edit_distances = tf.edit_distance(decoded, labels)
-    mean_edit_distance = tf.reduce_mean(edit_distances)
-
-    # Word error rates for the batch and average word error rate (WER).
-    wers, wer = tf.py_func(cost_metrics.wer_batch, [originals, decoded_texts],
-                           [TF_FLOAT, TF_FLOAT], name='py_wer_batch')
-
-    return edit_distances, mean_edit_distance, wers, wer
-
-
-def train(_loss, global_step):
-    """
-    Train operator for the asr model.
-
-    Create an optimizer and apply to all trainable variables.
-
-    Args:
-        _loss (tf.Tensor):
-            Scalar Tensor of type float containing total loss from the loss() function.
-
-        global_step (tf.Tensor):
-            Scalar Tensor of type int32 counting the number of training steps processed.
-
-    Returns:
-        tf.Tensor:
-            Optimizer operator for training.
-    """
-    # Decay the learning rate exponentially based on the number of steps.
-    lr = tf.train.exponential_decay(FLAGS.learning_rate,
-                                    global_step,
-                                    FLAGS.steps_per_decay,
-                                    FLAGS.learning_rate_decay_factor,
-                                    staircase=True)
-
-    # Set the minimum learning rate.
-    lr = tf.maximum(lr, FLAGS.minimum_lr)
-
-    # Select a gradient optimizer.
-    # optimizer = tf.train.MomentumOptimizer(learning_rate=lr, momentum=0.99)
-    # optimizer = tf.train.AdagradOptimizer(learning_rate=lr)
-    optimizer = tf.train.AdamOptimizer(learning_rate=lr, beta1=FLAGS.adam_beta1,
-                                       beta2=FLAGS.adam_beta2, epsilon=FLAGS.adam_epsilon)
-    # optimizer = tf.train.RMSPropOptimizer(learning_rate=lr)
-
-    tf.summary.scalar('learning_rate', lr)
-
-    return optimizer.minimize(_loss, global_step=global_step)
-
-
-def inputs_train(shuffle):
-    """
-    Construct input for the asr training.
-
-    Args:
-        shuffle (bool): Shuffle data or not. See `s_input.inputs_train()`.
-
-    Returns:
-        See `s_input.inputs_train()`.
-    """
-    return s_input.inputs_train(FLAGS.batch_size, shuffle=shuffle)
-
-
-def inputs(target):
-    """
-    Construct input for the asr evaluation.
-
-    Args:
-        target (str): 'train' or 'dev'.
-
-    Returns:
-        See `s_input.inputs()`.
-    """
-    if target != 'test' and target != 'dev':
-        raise ValueError('"{}" is not a valid target.'.format(target))
-
-    return s_input.inputs(FLAGS.batch_size, target)
-=======
         # Return average CTC loss.
         return tf.reduce_mean(total_loss)
 
@@ -669,5 +355,4 @@
             summary_saver_hook
         ]
 
-        return session_hooks
->>>>>>> 176836ae
+        return session_hooks