<<<<<<< HEAD
"""
Evaluate the trained asr model.

L8ER: Add accuracy table.
"""
=======
"""Evaluate the trained ASR model."""
>>>>>>> 176836ae

from datetime import datetime

import numpy as np
import tensorflow as tf

from python.params import FLAGS
from python.util import storage
from python import model


# Evaluation specific flags.
tf.flags.DEFINE_boolean('test', False,
                        "`True if evaluation should use the test set, `False` if it should use the "
                        "dev set.")
tf.flags.DEFINE_string('eval_dir', '',
                       ("If set, evaluation log data will be stored here, instead of the default "
                        "directory `f'{FLAGS.train_dir}_eval'."))

<<<<<<< HEAD
# WarpCTC crashes during evaluation. Even if it's only imported and not actually being used.
if FLAGS.use_warp_ctc:
    FLAGS.use_warp_ctc = False
    import python.model as model
else:
    import python.model as model
=======
>>>>>>> 176836ae

# Which dataset TXT file to use for evaluation. 'test' or 'dev'.
__EVALUATION_TARGET = 'test' if FLAGS.test else 'dev'


def evaluate_once(loss_op, mean_ed_op, wer_op, summary_op, summary_writer):
    """
    Run the evaluation once over all test inputs.

    Args:
        loss_op (tf.Tensor): CTC loss operator.
        mean_ed_op (tf.Tensor): Mean Edit Distance operator.
        wer_op (tf.Tensor): Word Error Rate operator.
        summary_op (tf.Tensor): Summary merge operator.
        summary_writer (tf.FileWriter): Summary writer.

    Returns:
        Nothing.
    """
    # Session configuration.
    session_config = tf.ConfigProto(
        log_device_placement=FLAGS.log_device_placement,
        gpu_options=tf.GPUOptions(allow_growth=FLAGS.allow_vram_growth)
    )

    if __EVALUATION_TARGET == 'test':
        num_target_samples = FLAGS.num_examples_test
    elif __EVALUATION_TARGET == 'dev':
        num_target_samples = FLAGS.num_examples_dev
    else:
        raise ValueError('Invalid evaluation target: "{}"'.format(__EVALUATION_TARGET))

    with tf.Session(config=session_config) as sess:
        checkpoint = tf.train.get_checkpoint_state(FLAGS.train_dir)
        if checkpoint and checkpoint.model_checkpoint_path:
            # Initialize network.
            init_op = tf.group(tf.global_variables_initializer(), tf.local_variables_initializer())
            sess.run(init_op)

            # Restore from checkpoint.
            saver = tf.train.Saver()
            saver.restore(sess, checkpoint.model_checkpoint_path)
            # Extract global stop from checkpoint.
            global_step = checkpoint.model_checkpoint_path.split('/')[-1].split('-')[-1]
            global_step = str(global_step)
            print('Loaded global step: {}, from checkpoint: {}'
                  .format(global_step, FLAGS.train_dir))
        else:
            print('No checkpoint file found.')
            return

        # Start the queue runners.
        coord = tf.train.Coordinator()
        threads = []
        try:
            for qr in tf.get_collection(tf.GraphKeys.QUEUE_RUNNERS):
                threads.extend(qr.create_threads(sess, coord=coord, daemon=True, start=True))

            num_iter = num_target_samples // FLAGS.batch_size
            loss_sum, mean_ed_sum, wer_sum = 0., 0., 0.
            step = 0
            summary_result = None

            while step < num_iter and not coord.should_stop():
                step += 1

                try:
                    summary_result, loss_batch, mean_ed_batch, wer_batch = sess.run([
                        summary_op, loss_op, mean_ed_op, wer_op
                    ])

                    loss_sum += np.sum(loss_batch)
                    mean_ed_sum += mean_ed_batch
                    wer_sum += wer_batch

                    print('{:%Y-%m-%d %H:%M:%S}: Step {:,d} of {:,d}; Results: loss={:7.3f}; '
                          'mean_edit_distance={:5.3f}; WER={:5.3f}'
                          .format(datetime.now(), step, num_iter, loss_batch,
                                  mean_ed_batch, wer_batch))

                except tf.errors.OutOfRangeError:
                    print('WARN: Due to not allowing for smaller final batches, '
                          '{} batches have not been evaluated.'.format(num_iter - step))
                    break

            # Compute error rates.
            avg_loss = loss_sum / step
            mean_ed = mean_ed_sum / step
            wer = wer_sum / step

            print('{:%Y-%m-%d %H:%M:%S}: Summarizing averages: '
                  'loss={:.3f}; mean_edit_distance={:.3f}; WER={:.3f}'
                  .format(datetime.now(), avg_loss, mean_ed, wer))

            summary = tf.Summary()
            summary.ParseFromString(summary_result)

            summary.value.add(tag='loss/ctc_loss', simple_value=avg_loss)
            summary.value.add(tag='loss/mean_edit_distance', simple_value=mean_ed)
            summary.value.add(tag='loss/word_error_rate', simple_value=wer)

            summary_writer.add_summary(summary, str(global_step))

        except Exception as e:
            print('EXCEPTION:', e, ', type:', type(e))
            coord.request_stop(e)

        print('Stopping evaluation...')
        coord.request_stop()
        coord.join(threads, stop_grace_period_secs=120)


def evaluate(eval_dir):
    """
    Evaluate the asr model.

    Args:
        eval_dir (str): Path where to store evaluation summaries.

    Returns:
        Nothing.
    """
    with tf.Graph().as_default() as graph:
        # Get evaluation sequences and ground truth.
        with tf.device('/cpu:0'):
            inputs = model.inputs(target=__EVALUATION_TARGET)
            sequences, seq_length, labels, label_length, originals = inputs

        # Build a graph that computes the logits predictions from the inference model.
        logits, seq_length = model.inference(sequences, seq_length, training=False)

        with tf.variable_scope('loss', reuse=tf.AUTO_REUSE):
            # Calculate error rates
            loss_op = model.loss(logits, seq_length, labels)

            decoded, plaintext, plaintext_summary = model.decode(logits, seq_length, originals)
            tf.summary.text('decoded_text', plaintext_summary[:, : FLAGS.num_samples_to_report])

            # Error metrics for decoded text.
            _, mean_ed_op, _, wer_op = model.decoded_error_rates(labels, originals, decoded,
                                                                 plaintext)

        # Build the summary operation based on the TF collection of summaries.
        summary_op = tf.summary.merge_all()
        summary_writer = tf.summary.FileWriter(eval_dir, graph, flush_secs=10)

        # Maybe: Add continuous evaluation loop.
        evaluate_once(loss_op, mean_ed_op, wer_op, summary_op, summary_writer)


# noinspection PyUnusedLocal
def main(argv=None):
    # TensorFlow starting routine.

    # Determine evaluation log directory.
    eval_dir = FLAGS.eval_dir if len(FLAGS.eval_dir) > 0 else '{}_{}' \
        .format(FLAGS.train_dir, __EVALUATION_TARGET)

    # Delete old evaluation data if requested.
    storage.maybe_delete_checkpoints(eval_dir, FLAGS.delete)

    evaluate(eval_dir)


if __name__ == '__main__':
    main()<|MERGE_RESOLUTION|>--- conflicted
+++ resolved
@@ -1,15 +1,6 @@
-<<<<<<< HEAD
-"""
-Evaluate the trained asr model.
-
-L8ER: Add accuracy table.
-"""
-=======
 """Evaluate the trained ASR model."""
->>>>>>> 176836ae
 
 from datetime import datetime
-
 import numpy as np
 import tensorflow as tf
 
@@ -26,23 +17,13 @@
                        ("If set, evaluation log data will be stored here, instead of the default "
                         "directory `f'{FLAGS.train_dir}_eval'."))
 
-<<<<<<< HEAD
-# WarpCTC crashes during evaluation. Even if it's only imported and not actually being used.
-if FLAGS.use_warp_ctc:
-    FLAGS.use_warp_ctc = False
-    import python.model as model
-else:
-    import python.model as model
-=======
->>>>>>> 176836ae
 
 # Which dataset TXT file to use for evaluation. 'test' or 'dev'.
 __EVALUATION_TARGET = 'test' if FLAGS.test else 'dev'
 
 
 def evaluate_once(loss_op, mean_ed_op, wer_op, summary_op, summary_writer):
-    """
-    Run the evaluation once over all test inputs.
+    """Run the evaluation once over all test inputs.
 
     Args:
         loss_op (tf.Tensor): CTC loss operator.
@@ -148,8 +129,7 @@
 
 
 def evaluate(eval_dir):
-    """
-    Evaluate the asr model.
+    """Evaluate the asr model.
 
     Args:
         eval_dir (str): Path where to store evaluation summaries.
@@ -187,10 +167,10 @@
 
 # noinspection PyUnusedLocal
 def main(argv=None):
-    # TensorFlow starting routine.
+    """TensorFlow starting routine."""
 
     # Determine evaluation log directory.
-    eval_dir = FLAGS.eval_dir if len(FLAGS.eval_dir) > 0 else '{}_{}' \
+    eval_dir = FLAGS.eval_dir if len(FLAGS.eval_dir) > 0 else '{}_{}'\
         .format(FLAGS.train_dir, __EVALUATION_TARGET)
 
     # Delete old evaluation data if requested.
