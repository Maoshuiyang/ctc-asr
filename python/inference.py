--- conflicted
+++ resolved
@@ -1,34 +1,21 @@
-"""
-Transcribe a given audio file.
-"""
+"""Transcribe a given audio file."""
 
 import os
 
 import tensorflow as tf
 
+from python.params import FLAGS, TF_FLOAT, BASE_PATH
 from python.load_sample import load_sample, NUM_FEATURES
-<<<<<<< HEAD
-from python.params import FLAGS, TF_FLOAT, BASE_PATH
+from python import model
 
-# WarpCTC crashes during evaluation. Even if it's only imported and not actually being used.
-if FLAGS.use_warp_ctc:
-    FLAGS.use_warp_ctc = False
-    import python.model as model
-else:
-    import python.model as model
-=======
-from python import model
->>>>>>> 176836ae
 
 # File to transcribe.
 # WAV_PATHS = ['../datasets/speech_data/timit/TIMIT/TRAIN/DR4/FALR0/SA1.WAV']
-WAV_PATHS = [
-    os.path.join(BASE_PATH, '../datasets/myaudiocorpus/idontunderstandawordyoujustsaid.wav')]
+WAV_PATHS = [os.path.join(BASE_PATH, '../datasets/myaudiocorpus/idontunderstandawordyoujustsaid.wav')]
 
 
 def transcribe_once(logits_op, decoded_op, plaintext_op, feed_dict):
-    """
-    Restore model from latest checkpoint and run the inference for the provided `sequence`.
+    """Restore model from latest checkpoint and run the inference for the provided `sequence`.
 
     Args:
         logits_op (tf.Tensor):
@@ -87,8 +74,7 @@
 
 
 def transcribe(wav_file):
-    """
-    Load an audio file and prepare the TensorFlow graph for inference.
+    """Load an audio file and prepare the TensorFlow graph for inference.
 
     Args:
         wav_file (str): Path to WAV file.
@@ -126,7 +112,7 @@
 
 # noinspection PyUnusedLocal
 def main(argv=None):
-    # TensorFlow starting routine.
+    """TensorFlow starting routine."""
     for wav_path in WAV_PATHS:
         transcribe(wav_path)
 
