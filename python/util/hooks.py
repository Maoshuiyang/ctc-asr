import time
from datetime import datetime
import pynvml as nvml
import tensorflow as tf

from tensorflow.core.framework.summary_pb2 import Summary
from tensorflow.python.platform import tf_logging as logging
from tensorflow.python.training import summary_io, training_util, session_run_hook

from python.params import FLAGS


class GPUStatisticsHook(tf.train.SessionRunHook):
    """
    A session hook that log GPU statistics to tensorboard and to the log stream.
    """

    def __init__(self,
                 log_every_n_steps=None,
                 log_every_n_secs=None,
                 query_every_n_steps=None,
                 query_every_n_secs=None,
                 output_dir=None,
                 summary_writer=None,
                 stats=('mem_used', 'mem_free', 'mem_total', 'mem_util', 'gpu_util'),
                 average_n=1,
                 suppress_stdout=False,
                 group_tag='gpus'):
        """
        Create an instance of `GPUStatisticsHook`.

        Arguments:
            log_every_n_steps (int):
                Integer controlling after how many (global) steps the hook is supposed to log the
                averaged values to tensorboard or the logging stream.
                When set `every_n_secs` must be None.
            log_every_n_secs (int):
                Integer controlling after how many seconds the hook is supposed to log the
                averaged values to tensorboard or the logging stream.
                When set `every_n_steps` must be None.
            query_every_n_steps (int):
                Integer controlling after how many (global) steps the hook is supposed to query
                values from the hardware.
                When set `every_n_secs` must be None.
            query_every_n_secs (int):
                Integer controlling after how many seconds the hook is supposed to query
                values from the hardware.
                When set `every_n_steps` must be None.
            output_dir (str):
                In case `summary_writer` is None, this parameter is used to construct a
                FileWriter for writing a summary statistic.
            summary_writer (tensorflow.summary.FileWriter):
                FileWriter to use for writing the summary statistics.
            stats (:obj:`tuple` of `str`):
                List of strings to control what statistics are written to tensorboard.
                Valid strings are ('mem_used', 'mem_free', 'mem_total', 'mem_util', 'gpu_util').
                Note that ('mem_used', 'mem_free', 'mem_total') are logged in MiB and encompass
                the global GPU state (therefore including all processes running on that GPU).
                Note that ('mem_util', 'gpu_util') are given in percent (0, 100).
            average_n (int):
                Integer controlling how many values (i.e. results of a query) should be memorized
                for averaging.
                Default is 1, resulting in only the value from the last query execution
                being remembered.
            suppress_stdout (bool):
                If True, statistics are only logged to tensorboard.
                If False, statistics are logged to tensorboard and are written into tensorflow
                logging with INFO level.
            group_tag (str):
                Name of the tag under which the values will appear in tensorboard.
                Default is 'gpus'
        """

        # Check if only log_every_n_steps or only log_every_n_secs is set.
        if (log_every_n_steps is None) == (log_every_n_secs is None):
            raise ValueError("exactly one of log_every_n_steps and log_every_n_secs should be "
                             "provided.")

        # Check if only query_every_n_steps or only query_every_n_secs is set.
        if (query_every_n_steps is None) == (query_every_n_secs is None):
            raise ValueError("exactly one of query_every_n_steps and query_every_n_secs should be "
                             "provided.")

        # Timer controlling how often the statistics are queried from the GPUs.
        self._query_timer = tf.train.SecondOrStepTimer(every_steps=query_every_n_steps,
                                                       every_secs=query_every_n_secs)

        # Timer controlling how often statistics are logged (i.e. written to TB or to logging).
        self._log_timer = tf.train.SecondOrStepTimer(every_steps=log_every_n_steps,
                                                     every_secs=log_every_n_secs)

        # Initialize the internal variables.
        self._summary_writer = summary_writer
        self._output_dir = output_dir
        self._last_global_step = None
        self._global_step_check_count = 0
        self._steps_per_run = 1
        self._global_step_tensor = None
        self._statistics_to_log = stats
        self._suppress_stdout = suppress_stdout
        self._group_tag = group_tag

        self._average_n = average_n
        self._gpu_statistics = dict()

        self._global_step_write_count = 0

        # Initialize the NVML interface.
        nvml.nvmlInit()

        # Query the number of available GPUs.
        self._deviceCount = nvml.nvmlDeviceGetCount()

        # Create a summary dict for each GPU.
        for gpu_id in range(self._deviceCount):
            self._gpu_statistics[gpu_id] = self.__init_gpu_summaries()

    # def _set_steps_per_run(self, steps_per_run):
    #     self._steps_per_run = steps_per_run

    @staticmethod
    def __statistic_keys():
        """
        Get the keys for all statistics that the hook can query.

        Returns:
            list:
            List of keys.
        """
        return [
            'mem_used',  # Used memory.
            'mem_free',  # Free memory.
            'mem_total',  # Total memory.
            'mem_util',  # Memory IO utilization.
            'gpu_util'  # GPU utilization.
        ]

    def __init_gpu_summaries(self):
        """
        Create a dictionary with all summary keys initialized as empty lists.

        Returns:
            dict:
            Dictionary containing an empty list for each key from `__statistic_keys`.
        """
        summaries = dict()
        for key in self.__statistic_keys():
            summaries[key] = list()

        return summaries

    def __query_mem(self, handle):
        """
        Query information on the memory of a GPU.

        Arguments:
            handle:
                NVML device handle.

        Returns:
            summaries (:obj:`dict`):
                Dictionary containing the memory values for ['mem_used', 'mem_free', 'mem_total'].
                All values are given in MiB as integers.
        """
        # Query information on the GPUs memory usage.
        info = nvml.nvmlDeviceGetMemoryInfo(handle)

        summaries = dict()
        bytes_mib = 1024.0 ** 2
        summaries['mem_used'] = int(info.used / bytes_mib)
        summaries['mem_free'] = int(info.free / bytes_mib)
        summaries['mem_total'] = int(info.total / bytes_mib)

        return summaries

    def __query_util(self, handle):
        """
        Query information on the utilization of a GPU.

        Arguments:
            handle:
                NVML device handle.

        Returns:
            summaries (:obj:`dict`):
                Dictionary containing the memory values for ['mem_util', 'gpu_util'].
                All values are given as integers  in the range (0, 100).
        """
        # Query information on the GPU utilization.
        util = nvml.nvmlDeviceGetUtilizationRates(handle)

        summaries = dict()
        # Percent of time over the past second during which global (device) memory was being
        # read or written.
        summaries['mem_util'] = util.memory
        # Percent of time over the past second during which one or more kernels was executing
        # on the GPU.
        summaries['gpu_util'] = util.gpu

        return summaries

    def begin(self):
        """
        Is called once before the default graph in the active tensorflow session is
        finalized and the training has starts.
        The hook can modify the graph by adding new operations to it.
        After the begin() call the graph will be finalized and the other callbacks can not modify
        the graph anymore. Second call of begin() on the same graph, should not change the graph.
        """
        # Create a summary writer if possible.
        if self._summary_writer is None and self._output_dir:
            self._summary_writer = summary_io.SummaryWriterCache.get(self._output_dir)

        # Get read access to the global step tensor.
        self._global_step_tensor = training_util._get_or_create_global_step_read()  # pylint: disable=protected-access
        if self._global_step_tensor is None:
            raise RuntimeError("Global step should be created to use StepCounterHook.")

    def end(self, session):
        """
        Called at the end of a session.

        Arguments:
            session (tf.Session):
                The `session` argument can be used in case the hook wants to run final ops,
                such as saving a last checkpoint.
        """
        # Shutdown the NVML interface.
        nvml.nvmlShutdown()

    def before_run(self, run_context):
        """
        Is called once before each call to session.run (training iteration in general).
        At this point the graph is finalized and you can not add ops.

        Arguments:
            run_context (tf.train.SessionRunContext):
                The `run_context` argument is a `SessionRunContext` that provides
                information about the upcoming `run()` call: the originally requested
                op/tensors, the TensorFlow Session.
                SessionRunHook objects can stop the loop by calling `request_stop()` of
                `run_context`.
                Sadly you have to take a look at 'tensorflow/python/training/session_run_hook.py'
                for more details.
        Returns:
            tf.train.SessionRunArgs:
                None or a `SessionRunArgs` object.
                Represents arguments to be added to a `Session.run()` call.
                Sadly you have to take a look at 'tensorflow/python/training/session_run_hook.py'
                for more details.
        """
        # Request to read the global step tensor when running the hook.
        # The content of the requested tensors is passed to the hooks `after_run` function.
        fetches = [
            # This will deliver the global step as it was before the `session.run`
            # call was executed.
            self._global_step_tensor
        ]
        return session_run_hook.SessionRunArgs(fetches=fetches)

    def after_run(self, run_context, run_values):
        """
        Is called once after each call to session.run (training iteration in general).
        At this point the graph is finalized and you can not add ops.

        Arguments:
            run_context (tf.train.SessionRunContext):
                The `run_context` argument is a `SessionRunContext` that provides
                information about the upcoming `run()` call: the originally requested
                op/tensors, the TensorFlow Session.
                SessionRunHook objects can stop the loop by calling `request_stop()` of
                `run_context`.
                Sadly you have to take a look at 'tensorflow/python/training/session_run_hook.py'
                for more details.
            run_values (tf.train.SessionRunValues):
                Contains the results of `Session.run()`
                However, this only seems to contain the results for the operations requested with
                the `before_run`.
                Sadly you have to take a look at 'tensorflow/python/training/session_run_hook.py'
                for more details.
        """
        # Not sure what this is supposed to do -_-.
        # TODO: Does this trigger some internal magic?
        _ = run_context

<<<<<<< HEAD
                # Log utilization information with INFO level.
                logging.info("%s (%s): %s", gpu_tag, name, 'gpu util: {}%, mem_io util: {}%'
                             .format(summaries['mem_util'], summaries['gpu_util']))
=======
        # Get the values of the tensors requested inside the `before_run` function.
        # read the global step as it was before the `session.run` call was executed.
        stale_global_step = run_values.results[0]
>>>>>>> d2234408

        # Check if the query timer should trigger for the current global step (i.e. last step + 1).
        if self._query_timer.should_trigger_for_step(stale_global_step + self._steps_per_run):
            # Get the actual global step from the global steps tensor.
            global_step = run_context.session.run(self._global_step_tensor)
            if self._query_timer.should_trigger_for_step(global_step):
                # Get the elapsed time and elapsed steps since the last trigger event.
                elapsed_time, elapsed_steps = self._query_timer.update_last_triggered_step(
                    global_step)
                if elapsed_time is not None:
                    self._update_statistics(elapsed_steps, elapsed_time, global_step)

        # Check if the log timer should trigger for the current global step (i.e. last step + 1).
        if self._log_timer.should_trigger_for_step(stale_global_step + self._steps_per_run):
            # Get the actual global step from the global steps tensor.
            global_step = run_context.session.run(self._global_step_tensor)
            if self._log_timer.should_trigger_for_step(global_step):
                # Get the elapsed time and elapsed steps since the last trigger event.
                elapsed_time, elapsed_steps = self._log_timer.update_last_triggered_step(
                    global_step)
                if elapsed_time is not None:
                    self._log_statistics(elapsed_steps, elapsed_time, global_step)

        # Check whether the global step has been increased. Here, we do not use the
        # timer.last_triggered_step as the timer might record a different global
        # step value such that the comparison could be unreliable. For simplicity,
        # we just compare the stale_global_step with previously recorded version.
        if stale_global_step == self._last_global_step:
            # Here, we use a counter to count how many times we have observed that the
            # global step has not been increased. For some Optimizers, the global step
            # is not increased each time by design. For example, SyncReplicaOptimizer
            # doesn't increase the global step in worker's main train step.
            self._global_step_check_count += 1
            if self._global_step_check_count % 20 == 0:
                self._global_step_check_count = 0
                logging.warning(
                    "It seems that global step (tf.train.get_global_step) has not "
                    "been increased. Current value (could be stable): %s vs previous "
                    "value: %s. You could increase the global step by passing "
                    "tf.train.get_global_step() to Optimizer.apply_gradients or "
                    "Optimizer.minimize.", stale_global_step, self._last_global_step)
        else:
            # Whenever we observe the increment, reset the counter.
            self._global_step_check_count = 0

        self._last_global_step = stale_global_step

    def _update_statistics(self, elapsed_steps, elapsed_time, global_step):
        """
        Collect and store all summary values.

        Arguments:
            elapsed_steps (int):
                The number of steps between the current trigger event and the last one.
            elapsed_time (float):
                The number of seconds between the current trigger event and the last one.
            global_step (tf.Tensor):
                Global step tensor.
        """
        # Iterate the available GPUs.
        for gpu_id in range(self._deviceCount):
            summaries = dict()

            # Acquire a GPU device handle.
            handle = nvml.nvmlDeviceGetHandleByIndex(gpu_id)

            # Query information on the GPUs memory usage.
            summaries.update(self.__query_mem(handle))

            # Query information on the GPUs utilization.
            summaries.update(self.__query_util(handle))

            # Update the value history for the current GPU.
            for k in summaries.keys():
                if k in self._statistics_to_log:
                    self._gpu_statistics[gpu_id][k] = \
                        self._gpu_statistics[gpu_id][k][-self._average_n:] + [summaries[k]]

    def _log_statistics(self, elapsed_steps, elapsed_time, global_step):
        """
        Collect and store all summary values.

        Arguments:
            elapsed_steps (int):
                The number of steps between the current trigger event and the last one.
            elapsed_time (float):
                The number of seconds between the current trigger event and the last one.
            global_step (tf.Tensor):
                Global step tensor.
        """

        # Write summary for tensorboard.
        if self._summary_writer is not None:
            summary_list = list()
            # Add only summaries.
            for gpu_id in self._gpu_statistics.keys():
                for statistic in self._gpu_statistics[gpu_id].keys():
                    # only add them if they are requested for logging.
                    if statistic in self._statistics_to_log:
                        values = self._gpu_statistics[gpu_id][statistic]
                        # Only Calculate and write average if there is data available.
                        if len(values) > 0:
                            avg_value = sum(values) / len(values)
                            avg_summary = Summary.Value(tag='{}/{}:{}'
                                                        .format(self._group_tag, gpu_id, statistic),
                                                        simple_value=avg_value)
                            summary_list.append(avg_summary)

            # Write all statistics as simple scalar summaries.
            summary = Summary(value=summary_list)
            self._summary_writer.add_summary(summary, global_step)

        # Log summaries to the logging stream.
        if not self._suppress_stdout:
            for gpu_id in self._gpu_statistics.keys():
                # Acquire a GPU device handle.
                handle = nvml.nvmlDeviceGetHandleByIndex(gpu_id)

                # Query the device name.
                name = nvml.nvmlDeviceGetName(handle).decode('utf-8')

                for statistic in self._gpu_statistics[gpu_id].keys():
                    # Log utilization information with INFO level.
                    logging.info("%s: %s", name, '{}: {}'
                                 .format(statistic, self._gpu_statistics[gpu_id][statistic]))


# The following code has been inspired by <https://stackoverflow.com/a/45681782>:
class TraceHook(tf.train.SessionRunHook):
    """Hook to perform Traces every N steps."""

    def __init__(self, file_writer, log_frequency, trace_level=tf.RunOptions.FULL_TRACE):
        self._trace = log_frequency == 1
        self.writer = file_writer
        self.trace_level = trace_level
        self.log_frequency = log_frequency
        self._global_step_tensor = None

    def begin(self):
        self._global_step_tensor = tf.train.get_global_step()
        if self._global_step_tensor is None:
            raise RuntimeError("Global step should be created to use TraceHook.")

    def before_run(self, run_context):
        if self._trace:
            options = tf.RunOptions(trace_level=self.trace_level)
        else:
            options = None

        return tf.train.SessionRunArgs(fetches=self._global_step_tensor, options=options)

    def after_run(self, run_context, run_values):
        global_step = run_values.results - 1
        if self._trace:
            self._trace = False
            self.writer.add_run_metadata(run_values.run_metadata, '{}'.format(global_step))
        if not (global_step + 1) % self.log_frequency:
            self._trace = True


class LoggerHook(tf.train.SessionRunHook):
    """Log loss and runtime."""

    def __init__(self, loss_op):
        self.loss_op = loss_op
        self._global_step_tensor = None
        self._start_time = 0

    def begin(self):
        self._global_step_tensor = tf.train.get_global_step()
        self._start_time = time.time()

    def before_run(self, run_context):
        # Asks for loss value and global step.
        return tf.train.SessionRunArgs(fetches=[self.loss_op, self._global_step_tensor])

    def after_run(self, run_context, run_values):
        loss_value, global_step = run_values.results

        if global_step % FLAGS.log_frequency == 0:
            current_time = time.time()
            duration = current_time - self._start_time
            self._start_time = current_time

            examples_per_sec = FLAGS.log_frequency * FLAGS.batch_size / duration
            sec_per_batch = duration / float(FLAGS.log_frequency)
            batch_per_sec = float(FLAGS.log_frequency) / duration

            print('{:%Y-%m-%d %H:%M:%S}: Epoch {:,d} (step={:,d}); loss={:.4f}; '
                  '{:.1f} examples/sec ({:.3f} sec/batch) ({:.2f} batch/sec)'
                  .format(datetime.now(),
                          global_step // (FLAGS.num_examples_train // FLAGS.batch_size - 1),
                          global_step, loss_value, examples_per_sec,
                          sec_per_batch, batch_per_sec))<|MERGE_RESOLUTION|>--- conflicted
+++ resolved
@@ -283,15 +283,9 @@
         # TODO: Does this trigger some internal magic?
         _ = run_context
 
-<<<<<<< HEAD
-                # Log utilization information with INFO level.
-                logging.info("%s (%s): %s", gpu_tag, name, 'gpu util: {}%, mem_io util: {}%'
-                             .format(summaries['mem_util'], summaries['gpu_util']))
-=======
         # Get the values of the tensors requested inside the `before_run` function.
         # read the global step as it was before the `session.run` call was executed.
         stale_global_step = run_values.results[0]
->>>>>>> d2234408
 
         # Check if the query timer should trigger for the current global step (i.e. last step + 1).
         if self._query_timer.should_trigger_for_step(stale_global_step + self._steps_per_run):
