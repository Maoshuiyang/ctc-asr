--- conflicted
+++ resolved
@@ -8,8 +8,9 @@
 
 from python.params import FLAGS, NP_FLOAT
 
-NUM_FEATURES = 80  # Number of features to extract.
-WIN_STEP = 0.010  # The step between successive windows in seconds.
+
+NUM_FEATURES = 80        # Number of features to extract.
+WIN_STEP = 0.010         # The step between successive windows in seconds.
 
 
 def load_sample(file_path, feature_type=None, feature_normalization=None):
@@ -77,11 +78,11 @@
                            .format(sr, FLAGS.sampling_rate))
 
     # At 16000 Hz, 512 samples ~= 32ms. At 16000 Hz, 200 samples = 12ms. 16 samples = 1ms @ 16kHz.
-    win_len = 0.025  # Window length in ms.
-    win_step = WIN_STEP  # Number of milliseconds between successive frames.
-    f_max = sr / 2.  # Maximum frequency (Nyquist rate).
-    f_min = 64.  # Minimum frequency.
-    n_fft = 1024  # Number of samples in a frame.
+    win_len = 0.025         # Window length in ms.
+    win_step = WIN_STEP     # Number of milliseconds between successive frames.
+    f_max = sr / 2.         # Maximum frequency (Nyquist rate).
+    f_min = 64.             # Minimum frequency.
+    n_fft = 1024            # Number of samples in a frame.
 
     if feature_type == 'mfcc':
         sample = _mfcc(y, sr, win_len, win_step, NUM_FEATURES, n_fft, f_min, f_max)
@@ -163,11 +164,7 @@
     return mel
 
 
-<<<<<<< HEAD
-def _feature_normalization(features, method, feature_type):
-=======
 def _feature_normalization(features, method):
->>>>>>> 176836ae
     """
     Normalize the given feature vector `y`, with the stated normalization `method`.
 
