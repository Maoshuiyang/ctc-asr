--- conflicted
+++ resolved
@@ -16,15 +16,9 @@
 # Learning rate.
 tf.flags.DEFINE_float('learning_rate', 1e-3,
                       """Initial learning rate.""")
-<<<<<<< HEAD
-tf.flags.DEFINE_float('learning_rate_decay_factor', 2/3,
-                      """Learning rate decay factor.""")
-tf.flags.DEFINE_integer('steps_per_decay', 20000,
-=======
 tf.flags.DEFINE_float('learning_rate_decay_factor', 3/4,
                       """Learning rate decay factor.""")
 tf.flags.DEFINE_integer('steps_per_decay', 50000,
->>>>>>> f5cd284b
                         """Number of epochs after which learning rate decays.""")
 
 # Optimizer.
