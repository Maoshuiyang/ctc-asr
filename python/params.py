"""
Collection of hyper parameters, network layout, and reporting options.
"""

from multiprocessing import cpu_count

import os
from multiprocessing import cpu_count

import numpy as np
import tensorflow as tf

from python.labels import num_classes
<<<<<<< HEAD
from python.util.params_helper import BASE_PATH, TRAIN_SIZE, TEST_SIZE, DEV_SIZE, BOUNDARIES
=======
from python.util.params_helper import BASE_PATH, BOUNDARIES
>>>>>>> 176836ae

BASE_PATH = BASE_PATH
BOUNDARIES = BOUNDARIES

# Constants describing the training process.
tf.flags.DEFINE_string('train_dir',
                       os.path.join(BASE_PATH, '../speech_checkpoints/3c1r2d_mfcc_lstm'),
                       "Directory where to write event logs and checkpoints.")
tf.flags.DEFINE_integer('batch_size', 8,
                        "Number of samples within a batch.")

<<<<<<< HEAD
# Performance.
tf.flags.DEFINE_boolean('use_cudnn', True,
                        "Whether to use Nvidia cuDNN implementations or (False) the default "
                        "TensorFlow implementation.")
tf.flags.DEFINE_integer('num_threads', cpu_count(),
                        """Number of threads used to preload data.""")

=======
# Layer and activation options.
tf.flags.DEFINE_string('used_model', 'ds2',
                       ("Used inference model. Supported are 'ds1', and 'ds2'. "
                        "Also see `FLAGS.feature_drop_every_second_frame`."))

tf.flags.DEFINE_integer('num_units_dense', 128,
                        "Number of units per dense layer.")
tf.flags.DEFINE_float('relu_cutoff', 20.0,
                      "Cutoff ReLU activations that exceed the cutoff.")

tf.flags.DEFINE_multi_integer('conv_filters', [32, 32, 96],
                              "Number of filters for each convolutional layer.")

tf.flags.DEFINE_integer('num_layers_rnn', 1,
                        "Number of stacked RNN cells.")
tf.flags.DEFINE_integer('num_units_rnn', 128,
                        "Number of hidden units in each of the RNN cells.")
tf.flags.DEFINE_string('rnn_cell_type', 'rnn_relu',  # TODO: Implement this.
                       "Used RNN cell type. Supported are the RNN versions 'relu' and 'tanh',"
                       "as well as the 'lstm' and 'gru' cells")

# Input features.
tf.flags.DEFINE_string('feature_type', 'mfcc',
                       "Type of input features. Supported types are: 'mel' and 'mfcc'.")
tf.flags.DEFINE_string('feature_normalization', 'local',
                       ("Type of normalization applied to input features."
                        "Supported are: 'none', 'local', and 'local_scalar'"))
tf.flags.DEFINE_boolean('features_drop_every_second_frame', False,
                        "[Deep Speech 1] like dropping of every 2nd input time frame.")

>>>>>>> 176836ae
# Learning Rate.
tf.flags.DEFINE_integer('max_epochs', 1,
                        "Number of epochs to run. [Deep Speech 1] uses about 20 epochs.")
tf.flags.DEFINE_float('learning_rate', 1e-4,
                      "Initial learning rate.")
tf.flags.DEFINE_float('learning_rate_decay_factor', 4 / 5,
                      "Learning rate decay factor.")
tf.flags.DEFINE_integer('steps_per_decay', 75000,
                        "Number of steps after which learning rate decays.")
tf.flags.DEFINE_float('minimum_lr', 1e-6,
                      "Minimum value the learning rate can decay to.")

# Adam Optimizer.
tf.flags.DEFINE_float('adam_beta1', 0.9,
                      "Adam optimizer beta_1 power.")
tf.flags.DEFINE_float('adam_beta2', 0.999,
                      "Adam optimizer beta_2 power.")
tf.flags.DEFINE_float('adam_epsilon', 1e-8,
                      "Adam optimizer epsilon.")

<<<<<<< HEAD
# CTC loss and decoder.
tf.flags.DEFINE_integer('beam_width', 1024,
                        "Beam width used in the CTC `beam_search_decoder`.")
tf.flags.DEFINE_boolean('use_warp_ctc', False,  # L8ER: WarpCTC support is getting removed soon.
                        "Weather to use Baidu's `warp_ctc_loss` or TensorFlow's `ctc_loss`.")
=======
# CTC decoder.
tf.flags.DEFINE_integer('beam_width', 128,
                        "Beam width used in the CTC `beam_search_decoder`.")
>>>>>>> 176836ae

# Dropout.
tf.flags.DEFINE_float('conv_dropout_rate', 0.0,
                      "Dropout rate for convolutional layers.")
tf.flags.DEFINE_float('rnn_dropout_rate', 0.0,
                      "Dropout rate for the RNN cell layers.")
tf.flags.DEFINE_float('dense_dropout_rate', 0.1,
                      "Dropout rate for dense layers.")

<<<<<<< HEAD
# Layer and activation options.
tf.flags.DEFINE_string('used_model', 'ds2',
                       ("Used inference model. Supported are 'ds1', and 'ds2'. "
                        "Also see `FLAGS.feature_drop_every_second_frame`."))

tf.flags.DEFINE_multi_integer('conv_filters', [32, 32, 96],
                              "Number of filters for each convolutional layer.")

tf.flags.DEFINE_integer('num_layers_rnn', 4,
                        "Number of stacked RNN cells.")
tf.flags.DEFINE_integer('num_units_rnn', 2048,
                        "Number of hidden units in each of the RNN cells.")

tf.flags.DEFINE_integer('num_units_dense', 2048,
                        "Number of units per dense layer.")

tf.flags.DEFINE_float('relu_cutoff', 20.0,
                      "Cutoff ReLU activations that exceed the cutoff.")

# Input features.
tf.flags.DEFINE_string('feature_type', 'mfcc',
                       "Type of input features. Supported types are: 'mel' and 'mfcc'.")
tf.flags.DEFINE_string('feature_normalization', 'local',
                       ("Type of normalization applied to input features."
                        "Supported are: 'none', 'global', 'local', and 'local_scalar'"))
tf.flags.DEFINE_boolean('features_drop_every_second_frame', False,
                        "[Deep Speech 1] like dropping of every 2nd input time frame.")

=======
>>>>>>> 176836ae
# Dataset.
tf.flags.DEFINE_string('train_csv', os.path.join(BASE_PATH, 'data/train.csv'),
                       "Path to the `train.txt` file.")
tf.flags.DEFINE_string('test_csv', os.path.join(BASE_PATH, 'data/test.csv'),
                       "Path to the `test.txt` file.")
tf.flags.DEFINE_string('dev_csv', os.path.join(BASE_PATH, 'data/dev.csv'),
                       "Path to the `dev.txt` file.")

tf.flags.DEFINE_integer('num_classes', num_classes(),
                        "Number of classes. Contains the additional CTC <blank> label.")
<<<<<<< HEAD
=======
tf.flags.DEFINE_integer('sampling_rate', 16000,
                        "The sampling rate of the audio files (e.g. 2 * 8kHz).")
>>>>>>> 176836ae

# Logging.
tf.flags.DEFINE_integer('log_frequency', 500,
                        "How often (every `log_frequency` steps) to log results.")
tf.flags.DEFINE_integer('num_samples_to_report', 4,
                        "The maximum number of decoded and original text samples to report.")
tf.flags.DEFINE_integer('gpu_hook_query_frequency', 5,
                        "How often (every `gpu_hook_query_frequency` steps) statistics are "
                        "queried from the GPUs.")
tf.flags.DEFINE_integer('gpu_hook_average_queries', 100,
                        "The number of queries to store for calculating average values.")

<<<<<<< HEAD
=======
# Performance.
tf.flags.DEFINE_boolean('use_cudnn', True,
                        "Whether to use Nvidia cuDNN implementations or (`False`) the default "
                        "TensorFlow implementation.")
tf.flags.DEFINE_integer('num_threads', cpu_count(),
                        """Number of threads used to preload data.""")

>>>>>>> 176836ae
# Miscellaneous.
tf.flags.DEFINE_boolean('delete', False,
                        "Whether to delete old checkpoints, or resume training.")
tf.flags.DEFINE_integer('random_seed', 0,
                        "TensorFlow random seed. Set to 0 to use the current timestamp instead.")
tf.flags.DEFINE_boolean('log_device_placement', False,
                        "Whether to log device placement.")
tf.flags.DEFINE_boolean('allow_vram_growth', True,
                        "Allow TensorFlow to allocate VRAM as needed, as opposed to allocating the "
                        "whole VRAM at program start.")

# Export names.
<<<<<<< HEAD
TF_FLOAT = tf.float32  # ctc_*** functions don't support float64. See #13
NP_FLOAT = np.float32  # ctc_*** functions don't support float64. See #13

MIN_EXAMPLE_LENGTH = 0.7  # Minimum length of examples in datasets (in seconds).
MAX_EXAMPLE_LENGTH = 17.0  # Maximum length of examples in datasets (in seconds).
=======
TF_FLOAT = tf.float32  # ctc_* functions don't support float64. See #13
NP_FLOAT = np.float32  # ctc_* functions don't support float64. See #13

# Minimum length of examples in datasets (in seconds).
MIN_EXAMPLE_LENGTH = 0.7
# Maximum length of examples in datasets (in seconds).
MAX_EXAMPLE_LENGTH = 17.0
>>>>>>> 176836ae

FLAGS = tf.flags.FLAGS


def get_parameters():
    """
    Generate a summary containing the training, and network parameters.

    Returns:
        str: Summary of training parameters.
    """
    s = '\n\tLearning Rate (lr={}, steps_per_decay={:,d}, decay_factor={});\n' \
        '\tGPU-Options (use_cudnn={});\n' \
        '\tModel (used_model={}, beam_width={:,d})\n' \
        '\tConv (conv_filters={}); Dense (num_units={:,d});\n' \
        '\tRNN (num_units={:,d}, num_layers={:,d});\n' \
        '\tTraining (batch_size={:,d}, max_epochs={:,d}, log_frequency={:,d});\n' \
        '\tFeatures (type={}, normalization={}, skip_every_2nd_frame={});'

    s = s.format(FLAGS.learning_rate, FLAGS.steps_per_decay, FLAGS.learning_rate_decay_factor,
                 FLAGS.use_cudnn,
                 FLAGS.used_model, FLAGS.beam_width,
                 FLAGS.conv_filters, FLAGS.num_units_dense,
                 FLAGS.num_units_rnn, FLAGS.num_layers_rnn,
                 FLAGS.batch_size, FLAGS.max_epochs, FLAGS.log_frequency,
                 FLAGS.feature_type, FLAGS.feature_normalization,
                 FLAGS.features_drop_every_second_frame)

    return s<|MERGE_RESOLUTION|>--- conflicted
+++ resolved
@@ -1,8 +1,4 @@
-"""
-Collection of hyper parameters, network layout, and reporting options.
-"""
-
-from multiprocessing import cpu_count
+"""Collection of hyper parameters, network layout, and reporting options."""
 
 import os
 from multiprocessing import cpu_count
@@ -11,11 +7,7 @@
 import tensorflow as tf
 
 from python.labels import num_classes
-<<<<<<< HEAD
-from python.util.params_helper import BASE_PATH, TRAIN_SIZE, TEST_SIZE, DEV_SIZE, BOUNDARIES
-=======
 from python.util.params_helper import BASE_PATH, BOUNDARIES
->>>>>>> 176836ae
 
 BASE_PATH = BASE_PATH
 BOUNDARIES = BOUNDARIES
@@ -27,15 +19,6 @@
 tf.flags.DEFINE_integer('batch_size', 8,
                         "Number of samples within a batch.")
 
-<<<<<<< HEAD
-# Performance.
-tf.flags.DEFINE_boolean('use_cudnn', True,
-                        "Whether to use Nvidia cuDNN implementations or (False) the default "
-                        "TensorFlow implementation.")
-tf.flags.DEFINE_integer('num_threads', cpu_count(),
-                        """Number of threads used to preload data.""")
-
-=======
 # Layer and activation options.
 tf.flags.DEFINE_string('used_model', 'ds2',
                        ("Used inference model. Supported are 'ds1', and 'ds2'. "
@@ -66,7 +49,6 @@
 tf.flags.DEFINE_boolean('features_drop_every_second_frame', False,
                         "[Deep Speech 1] like dropping of every 2nd input time frame.")
 
->>>>>>> 176836ae
 # Learning Rate.
 tf.flags.DEFINE_integer('max_epochs', 1,
                         "Number of epochs to run. [Deep Speech 1] uses about 20 epochs.")
@@ -87,17 +69,9 @@
 tf.flags.DEFINE_float('adam_epsilon', 1e-8,
                       "Adam optimizer epsilon.")
 
-<<<<<<< HEAD
-# CTC loss and decoder.
-tf.flags.DEFINE_integer('beam_width', 1024,
-                        "Beam width used in the CTC `beam_search_decoder`.")
-tf.flags.DEFINE_boolean('use_warp_ctc', False,  # L8ER: WarpCTC support is getting removed soon.
-                        "Weather to use Baidu's `warp_ctc_loss` or TensorFlow's `ctc_loss`.")
-=======
 # CTC decoder.
 tf.flags.DEFINE_integer('beam_width', 128,
                         "Beam width used in the CTC `beam_search_decoder`.")
->>>>>>> 176836ae
 
 # Dropout.
 tf.flags.DEFINE_float('conv_dropout_rate', 0.0,
@@ -107,37 +81,6 @@
 tf.flags.DEFINE_float('dense_dropout_rate', 0.1,
                       "Dropout rate for dense layers.")
 
-<<<<<<< HEAD
-# Layer and activation options.
-tf.flags.DEFINE_string('used_model', 'ds2',
-                       ("Used inference model. Supported are 'ds1', and 'ds2'. "
-                        "Also see `FLAGS.feature_drop_every_second_frame`."))
-
-tf.flags.DEFINE_multi_integer('conv_filters', [32, 32, 96],
-                              "Number of filters for each convolutional layer.")
-
-tf.flags.DEFINE_integer('num_layers_rnn', 4,
-                        "Number of stacked RNN cells.")
-tf.flags.DEFINE_integer('num_units_rnn', 2048,
-                        "Number of hidden units in each of the RNN cells.")
-
-tf.flags.DEFINE_integer('num_units_dense', 2048,
-                        "Number of units per dense layer.")
-
-tf.flags.DEFINE_float('relu_cutoff', 20.0,
-                      "Cutoff ReLU activations that exceed the cutoff.")
-
-# Input features.
-tf.flags.DEFINE_string('feature_type', 'mfcc',
-                       "Type of input features. Supported types are: 'mel' and 'mfcc'.")
-tf.flags.DEFINE_string('feature_normalization', 'local',
-                       ("Type of normalization applied to input features."
-                        "Supported are: 'none', 'global', 'local', and 'local_scalar'"))
-tf.flags.DEFINE_boolean('features_drop_every_second_frame', False,
-                        "[Deep Speech 1] like dropping of every 2nd input time frame.")
-
-=======
->>>>>>> 176836ae
 # Dataset.
 tf.flags.DEFINE_string('train_csv', os.path.join(BASE_PATH, 'data/train.csv'),
                        "Path to the `train.txt` file.")
@@ -148,11 +91,8 @@
 
 tf.flags.DEFINE_integer('num_classes', num_classes(),
                         "Number of classes. Contains the additional CTC <blank> label.")
-<<<<<<< HEAD
-=======
 tf.flags.DEFINE_integer('sampling_rate', 16000,
                         "The sampling rate of the audio files (e.g. 2 * 8kHz).")
->>>>>>> 176836ae
 
 # Logging.
 tf.flags.DEFINE_integer('log_frequency', 500,
@@ -165,8 +105,6 @@
 tf.flags.DEFINE_integer('gpu_hook_average_queries', 100,
                         "The number of queries to store for calculating average values.")
 
-<<<<<<< HEAD
-=======
 # Performance.
 tf.flags.DEFINE_boolean('use_cudnn', True,
                         "Whether to use Nvidia cuDNN implementations or (`False`) the default "
@@ -174,7 +112,6 @@
 tf.flags.DEFINE_integer('num_threads', cpu_count(),
                         """Number of threads used to preload data.""")
 
->>>>>>> 176836ae
 # Miscellaneous.
 tf.flags.DEFINE_boolean('delete', False,
                         "Whether to delete old checkpoints, or resume training.")
@@ -187,13 +124,6 @@
                         "whole VRAM at program start.")
 
 # Export names.
-<<<<<<< HEAD
-TF_FLOAT = tf.float32  # ctc_*** functions don't support float64. See #13
-NP_FLOAT = np.float32  # ctc_*** functions don't support float64. See #13
-
-MIN_EXAMPLE_LENGTH = 0.7  # Minimum length of examples in datasets (in seconds).
-MAX_EXAMPLE_LENGTH = 17.0  # Maximum length of examples in datasets (in seconds).
-=======
 TF_FLOAT = tf.float32  # ctc_* functions don't support float64. See #13
 NP_FLOAT = np.float32  # ctc_* functions don't support float64. See #13
 
@@ -201,7 +131,6 @@
 MIN_EXAMPLE_LENGTH = 0.7
 # Maximum length of examples in datasets (in seconds).
 MAX_EXAMPLE_LENGTH = 17.0
->>>>>>> 176836ae
 
 FLAGS = tf.flags.FLAGS
 
