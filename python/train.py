"""
Train the ASR model.

Tested with Python 3.5, 3.6 and 3.7. No Python 2 compatibility is being provided.
"""

import time
from datetime import datetime

import tensorflow as tf

<<<<<<< HEAD
import python.model as model
from python.evaluate import evaluate
from python.params import FLAGS, get_parameters
from python.util import storage
from python.util.hooks import GPUStatisticsHook, LoggerHook

# General TensorFlow settings and setup.
tf.logging.set_verbosity(tf.logging.INFO)
__random_seed = FLAGS.random_seed if FLAGS.random_seed != 0 else int(time.time())
tf.set_random_seed(FLAGS.random_seed)

__STEPS_EPOCH = (FLAGS.num_examples_train // FLAGS.batch_size) - 1
__MAX_STEPS = __STEPS_EPOCH * FLAGS.max_epochs


def train(epoch):
    """
    Train the network for a number of steps. Uses SortaGrad to start training (first epoch)
    on short sequences, and increase their length throughout the first epoch. After that it
    uses shuffled inputs.
    This leads to a very low loss at the beginning of training, and also much faster computation
    times at the start of the first epoch.

    Args:
        epoch (int): Whether to use sorted inputs (`epoch=0`) or shuffled inputs for training.
            See SortaGrad approach as documented in `Deep Speech 2`_.

    Returns:
        bool: True if all training examples of the epoch are completed, else False.

    .. _`Deep Speech 2`:
        https://arxiv.org/abs/1512.02595
    """
    current_global_step = -1
    print('Starting epoch {}.'.format(epoch))

    with tf.Graph().as_default():
        # Prepare the training data on CPU, to avoid a possible slowdown in case some operations
        # are performed on GPU.
        with tf.device('/cpu:0'):
            global_step = tf.train.get_or_create_global_step()
            sequences, seq_length, labels, label_length, originals = model.inputs_train(epoch > 0)

        # Build the logits (prediction) graph.
        logits, seq_length = model.inference(sequences, seq_length, training=True)

        with tf.variable_scope('loss', reuse=tf.AUTO_REUSE):
            # Calculate loss/cost.
            loss = model.loss(logits, seq_length, labels, label_length)
            tf.summary.scalar('ctc_loss', loss)

            # Decode.
            decoded, plaintext, plaintext_summary = model.decode(logits, seq_length, originals)
            tf.summary.text('decoded_text', plaintext_summary[:, : FLAGS.num_samples_to_report])

            # Error metrics for decoded text.
            eds, mean_ed, wers, wer = model.decoded_error_rates(labels, originals, decoded,
                                                                plaintext)
            tf.summary.histogram('edit_distances', eds)
            tf.summary.scalar('mean_edit_distance', mean_ed)
            tf.summary.histogram('word_error_rates', wers)
            tf.summary.scalar('word_error_rate', wer)

        # Build the training graph, that updates the model parameters after each batch.
        train_op = model.train(loss, global_step)

        # Session configuration.
        session_config = tf.ConfigProto(
            log_device_placement=FLAGS.log_device_placement,
            gpu_options=tf.GPUOptions(allow_growth=FLAGS.allow_vram_growth)
        )

        # Checkpoint saver hook.
        checkpoint_saver = tf.train.Saver(
            # Note: cuDNN RNNs do not support distributed saving of parameters.
            sharded=False,
            allow_empty=True,
            max_to_keep=20,
            save_relative_paths=True
        )

        checkpoint_saver_hook = tf.train.CheckpointSaverHook(
            checkpoint_dir=FLAGS.train_dir,
            save_secs=None,
            save_steps=FLAGS.log_frequency * 40,
            saver=checkpoint_saver
        )

        # Summary hook.
        summary_op = tf.summary.merge_all()
        file_writer = tf.summary.FileWriterCache.get(FLAGS.train_dir)
        summary_saver_hook = tf.train.SummarySaverHook(save_steps=FLAGS.log_frequency,
                                                       summary_writer=file_writer,
                                                       summary_op=summary_op)

        # GPU statistics hook.
        gpu_stats_hook = GPUStatisticsHook(
            log_every_n_steps=FLAGS.log_frequency,
            query_every_n_steps=FLAGS.gpu_hook_query_frequency,
            average_n=FLAGS.gpu_hook_average_queries,
            stats=['mem_util', 'gpu_util'],
            summary_writer=file_writer,
            suppress_stdout=False,
            group_tag='gpus'
        )

        # Stop after steps hook.
        last_step = (epoch + 1) * __STEPS_EPOCH
        stop_step_hook = tf.train.StopAtStepHook(last_step=last_step)

        # Session hooks.
        session_hooks = [
            # Requests stop at a specified step.
            stop_step_hook,
            # Monitors the loss tensor and stops training if loss is NaN.
            tf.train.NanTensorHook(loss),
            # Checkpoint saver hook.
            checkpoint_saver_hook,
            # Summary saver hook.
            summary_saver_hook,
            # GPU statistics hook.
            gpu_stats_hook,
            # Monitor hook for TensorBoard to trace compute time, memory usage, and more.
            # Deactivated `TraceHook`, because it's computational intensive.
            # TraceHook(file_writer, FLAGS.log_frequency * 5),
            # LoggingHook.
            LoggerHook(loss)
        ]

        # The MonitoredTrainingSession takes care of session initialization, session resumption,
        # creating checkpoints, and some basic error handling.
        session = tf.train.MonitoredTrainingSession(
            checkpoint_dir=FLAGS.train_dir,
            # Don't use the sessions default checkpoint saver.
            save_checkpoint_steps=None,
            save_checkpoint_secs=None,
            # Don't use the sessions default summary saver.
            save_summaries_steps=None,
            save_summaries_secs=None,
            # The frequency, in number of global steps, that the global_step/sec is logged.
            log_step_count_steps=FLAGS.log_frequency * 20,
            # Set session scaffolding.
            scaffold=tf.train.Scaffold(saver=checkpoint_saver),
            # Attach hooks to session.
            hooks=session_hooks,
            # Number of seconds given to threads to stop after close() has been called.
            stop_grace_period_secs=60,
            # Attach session config.
            config=session_config
        )

        with session:
            while not session.should_stop():
                try:
                    _, current_global_step = session.run([train_op, global_step])

                except tf.errors.OutOfRangeError:
                    print('{:%Y-%m-%d %H:%M:%S}: All batches of epoch fed.'
                          .format(datetime.now()))
                    break

    return current_global_step
=======
from input_functions import train_input_fn, dev_input_fn
from python.model import CTCModel
from python.params import FLAGS, get_parameters
from python.util import storage
>>>>>>> 176836ae


# noinspection PyUnusedLocal
def main(argv=None):
    # TensorFlow starting routine.

    # Delete old training data if requested.
    storage.maybe_delete_checkpoints(FLAGS.train_dir, FLAGS.delete)

    # TODO: Are those folders still needed?
    # Delete old validation/evaluation data if requested.
    eval_dir = '{}_dev'.format(FLAGS.train_dir)
    storage.maybe_delete_checkpoints(eval_dir, FLAGS.delete)

    # Delete old test data if requested.
    test_dir = '{}_test'.format(FLAGS.train_dir)
    storage.maybe_delete_checkpoints(test_dir, FLAGS.delete)

    # Logging information about the run.
    print('TensorFlow-Version: {}; Tag-Version: {}; Branch: {}; Commit: {}\nParameters: {}'
          .format(tf.VERSION, storage.git_latest_tag(), storage.git_branch(),
                  storage.git_revision_hash(), get_parameters()))

    # Setup TensorFlow run configuration and hooks.
    config = tf.estimator.RunConfig(
        tf_random_seed=FLAGS.random_seed,
        model_dir=FLAGS.train_dir,
        session_config=tf.ConfigProto(
            log_device_placement=FLAGS.log_device_placement,
            gpu_options=tf.GPUOptions(allow_growth=FLAGS.allow_vram_growth)
        )
    )

    model = CTCModel()

    # Construct the estimator that embodies the model.
    estimator = tf.estimator.Estimator(
        model_fn=model.model_fn,
        model_dir=FLAGS.train_dir,
        config=config
    )

    # Train the model.
    estimator.train(input_fn=train_input_fn, hooks=None, steps=None, max_steps=None)

    # Evaluate the trained model.
    evaluation_result = estimator.evaluate(input_fn=dev_input_fn, hooks=None, steps=None)
    tf.logging.info('Evaluation result: {}'.format(evaluation_result))

    # TODO: Removed for now. Complete training first.
    # prediction_result = estimator.predict(input_fn=pred_input_fn, predict_keys=[''])
    #
    # tf.logging.info('Completed all epochs.')


if __name__ == '__main__':
    # General TensorFlow setup.
    tf.logging.set_verbosity(tf.logging.INFO)
    random_seed = FLAGS.random_seed if FLAGS.random_seed != 0 else int(time.time())
    tf.set_random_seed(random_seed)

    # Run training.
    tf.app.run()<|MERGE_RESOLUTION|>--- conflicted
+++ resolved
@@ -5,184 +5,18 @@
 """
 
 import time
-from datetime import datetime
 
 import tensorflow as tf
 
-<<<<<<< HEAD
-import python.model as model
-from python.evaluate import evaluate
-from python.params import FLAGS, get_parameters
-from python.util import storage
-from python.util.hooks import GPUStatisticsHook, LoggerHook
-
-# General TensorFlow settings and setup.
-tf.logging.set_verbosity(tf.logging.INFO)
-__random_seed = FLAGS.random_seed if FLAGS.random_seed != 0 else int(time.time())
-tf.set_random_seed(FLAGS.random_seed)
-
-__STEPS_EPOCH = (FLAGS.num_examples_train // FLAGS.batch_size) - 1
-__MAX_STEPS = __STEPS_EPOCH * FLAGS.max_epochs
-
-
-def train(epoch):
-    """
-    Train the network for a number of steps. Uses SortaGrad to start training (first epoch)
-    on short sequences, and increase their length throughout the first epoch. After that it
-    uses shuffled inputs.
-    This leads to a very low loss at the beginning of training, and also much faster computation
-    times at the start of the first epoch.
-
-    Args:
-        epoch (int): Whether to use sorted inputs (`epoch=0`) or shuffled inputs for training.
-            See SortaGrad approach as documented in `Deep Speech 2`_.
-
-    Returns:
-        bool: True if all training examples of the epoch are completed, else False.
-
-    .. _`Deep Speech 2`:
-        https://arxiv.org/abs/1512.02595
-    """
-    current_global_step = -1
-    print('Starting epoch {}.'.format(epoch))
-
-    with tf.Graph().as_default():
-        # Prepare the training data on CPU, to avoid a possible slowdown in case some operations
-        # are performed on GPU.
-        with tf.device('/cpu:0'):
-            global_step = tf.train.get_or_create_global_step()
-            sequences, seq_length, labels, label_length, originals = model.inputs_train(epoch > 0)
-
-        # Build the logits (prediction) graph.
-        logits, seq_length = model.inference(sequences, seq_length, training=True)
-
-        with tf.variable_scope('loss', reuse=tf.AUTO_REUSE):
-            # Calculate loss/cost.
-            loss = model.loss(logits, seq_length, labels, label_length)
-            tf.summary.scalar('ctc_loss', loss)
-
-            # Decode.
-            decoded, plaintext, plaintext_summary = model.decode(logits, seq_length, originals)
-            tf.summary.text('decoded_text', plaintext_summary[:, : FLAGS.num_samples_to_report])
-
-            # Error metrics for decoded text.
-            eds, mean_ed, wers, wer = model.decoded_error_rates(labels, originals, decoded,
-                                                                plaintext)
-            tf.summary.histogram('edit_distances', eds)
-            tf.summary.scalar('mean_edit_distance', mean_ed)
-            tf.summary.histogram('word_error_rates', wers)
-            tf.summary.scalar('word_error_rate', wer)
-
-        # Build the training graph, that updates the model parameters after each batch.
-        train_op = model.train(loss, global_step)
-
-        # Session configuration.
-        session_config = tf.ConfigProto(
-            log_device_placement=FLAGS.log_device_placement,
-            gpu_options=tf.GPUOptions(allow_growth=FLAGS.allow_vram_growth)
-        )
-
-        # Checkpoint saver hook.
-        checkpoint_saver = tf.train.Saver(
-            # Note: cuDNN RNNs do not support distributed saving of parameters.
-            sharded=False,
-            allow_empty=True,
-            max_to_keep=20,
-            save_relative_paths=True
-        )
-
-        checkpoint_saver_hook = tf.train.CheckpointSaverHook(
-            checkpoint_dir=FLAGS.train_dir,
-            save_secs=None,
-            save_steps=FLAGS.log_frequency * 40,
-            saver=checkpoint_saver
-        )
-
-        # Summary hook.
-        summary_op = tf.summary.merge_all()
-        file_writer = tf.summary.FileWriterCache.get(FLAGS.train_dir)
-        summary_saver_hook = tf.train.SummarySaverHook(save_steps=FLAGS.log_frequency,
-                                                       summary_writer=file_writer,
-                                                       summary_op=summary_op)
-
-        # GPU statistics hook.
-        gpu_stats_hook = GPUStatisticsHook(
-            log_every_n_steps=FLAGS.log_frequency,
-            query_every_n_steps=FLAGS.gpu_hook_query_frequency,
-            average_n=FLAGS.gpu_hook_average_queries,
-            stats=['mem_util', 'gpu_util'],
-            summary_writer=file_writer,
-            suppress_stdout=False,
-            group_tag='gpus'
-        )
-
-        # Stop after steps hook.
-        last_step = (epoch + 1) * __STEPS_EPOCH
-        stop_step_hook = tf.train.StopAtStepHook(last_step=last_step)
-
-        # Session hooks.
-        session_hooks = [
-            # Requests stop at a specified step.
-            stop_step_hook,
-            # Monitors the loss tensor and stops training if loss is NaN.
-            tf.train.NanTensorHook(loss),
-            # Checkpoint saver hook.
-            checkpoint_saver_hook,
-            # Summary saver hook.
-            summary_saver_hook,
-            # GPU statistics hook.
-            gpu_stats_hook,
-            # Monitor hook for TensorBoard to trace compute time, memory usage, and more.
-            # Deactivated `TraceHook`, because it's computational intensive.
-            # TraceHook(file_writer, FLAGS.log_frequency * 5),
-            # LoggingHook.
-            LoggerHook(loss)
-        ]
-
-        # The MonitoredTrainingSession takes care of session initialization, session resumption,
-        # creating checkpoints, and some basic error handling.
-        session = tf.train.MonitoredTrainingSession(
-            checkpoint_dir=FLAGS.train_dir,
-            # Don't use the sessions default checkpoint saver.
-            save_checkpoint_steps=None,
-            save_checkpoint_secs=None,
-            # Don't use the sessions default summary saver.
-            save_summaries_steps=None,
-            save_summaries_secs=None,
-            # The frequency, in number of global steps, that the global_step/sec is logged.
-            log_step_count_steps=FLAGS.log_frequency * 20,
-            # Set session scaffolding.
-            scaffold=tf.train.Scaffold(saver=checkpoint_saver),
-            # Attach hooks to session.
-            hooks=session_hooks,
-            # Number of seconds given to threads to stop after close() has been called.
-            stop_grace_period_secs=60,
-            # Attach session config.
-            config=session_config
-        )
-
-        with session:
-            while not session.should_stop():
-                try:
-                    _, current_global_step = session.run([train_op, global_step])
-
-                except tf.errors.OutOfRangeError:
-                    print('{:%Y-%m-%d %H:%M:%S}: All batches of epoch fed.'
-                          .format(datetime.now()))
-                    break
-
-    return current_global_step
-=======
 from input_functions import train_input_fn, dev_input_fn
 from python.model import CTCModel
 from python.params import FLAGS, get_parameters
 from python.util import storage
->>>>>>> 176836ae
 
 
 # noinspection PyUnusedLocal
 def main(argv=None):
-    # TensorFlow starting routine.
+    """TensorFlow starting routine."""
 
     # Delete old training data if requested.
     storage.maybe_delete_checkpoints(FLAGS.train_dir, FLAGS.delete)
