"""Train the asr model.

Tested with Python 3.5 and 3.6.
Note: No Python 2 compatibility is being provided.
"""

import time

import tensorflow as tf
from datetime import datetime

from python.params import FLAGS, get_parameters
from python.util import storage
import python.model as model
from python.evaluate import evaluate

from python.util.hooks import LoggerHook


# General TensorFlow settings and setup.
tf.logging.set_verbosity(tf.logging.INFO)
__random_seed = FLAGS.random_seed if FLAGS.random_seed != 0 else int(time.time())
tf.set_random_seed(FLAGS.random_seed)

__STEPS_EPOCH = (FLAGS.num_examples_train // FLAGS.batch_size) - 1
__MAX_STEPS = __STEPS_EPOCH * FLAGS.max_epochs


def train(epoch):
    """Train the network for a number of steps. Uses SortaGrad to start training (first epoch)
     on short sequences, and increase their length throughout the first epoch. After that it
     uses shuffled inputs.
     This leads to a very low loss at the beginning of training, and also much faster computation
     times at the start of the first epoch.

    Args:
        epoch (int): Whether to use sorted inputs (`epoch=0`) or shuffled inputs for training.
            See SortaGrad approach as documented in `Deep Speech 2`_.

    Returns:
        bool: True if all training examples of the epoch are completed, else False.

    .. _`Deep Speech 2`:
        https://arxiv.org/abs/1512.02595
    """
    current_global_step = -1
    print('Starting epoch {}.'.format(epoch))

    with tf.Graph().as_default():
        # Prepare the training data on CPU, to avoid a possible slowdown in case some operations
        # are performed on GPU.
        with tf.device('/cpu:0'):
            global_step = tf.train.get_or_create_global_step()
            sequences, seq_length, labels, label_length, originals = model.inputs_train(epoch > 0)

        # Build the logits (prediction) graph.
        logits, seq_length = model.inference(sequences, seq_length, training=True)

        with tf.variable_scope('loss', reuse=tf.AUTO_REUSE):
            # Calculate loss/cost.
            loss = model.loss(logits, seq_length, labels, label_length)
            tf.summary.scalar('ctc_loss', loss)

            # Decode.
            decoded, plaintext, plaintext_summary = model.decode(logits, seq_length, originals)
            tf.summary.text('decoded_text', plaintext_summary[:, : FLAGS.num_samples_to_report])

            # Error metrics for decoded text.
            eds, mean_ed, wers, wer = model.decoded_error_rates(labels, originals, decoded,
                                                                plaintext)
            tf.summary.histogram('edit_distances', eds)
            tf.summary.scalar('mean_edit_distance', mean_ed)
            tf.summary.histogram('word_error_rates', wers)
            tf.summary.scalar('word_error_rate', wer)

        # Build the training graph, that updates the model parameters after each batch.
        train_op = model.train(loss, global_step)

        # Session configuration.
        session_config = tf.ConfigProto(
            log_device_placement=FLAGS.log_device_placement,
            gpu_options=tf.GPUOptions(allow_growth=FLAGS.allow_vram_growth)
        )

        # Checkpoint saver hook.
        checkpoint_saver = tf.train.Saver(
            # Note: cuDNN RNNs do not support distributed saving of parameters.
            sharded=False,
            allow_empty=True,
            max_to_keep=20,
            save_relative_paths=True
        )

        checkpoint_saver_hook = tf.train.CheckpointSaverHook(
            checkpoint_dir=FLAGS.train_dir,
            save_secs=None,
            save_steps=FLAGS.log_frequency * 40,
            saver=checkpoint_saver
        )

        # Summary hook.
        summary_op = tf.summary.merge_all()
        file_writer = tf.summary.FileWriterCache.get(FLAGS.train_dir)
        summary_saver_hook = tf.train.SummarySaverHook(save_steps=FLAGS.log_frequency,
                                                       summary_writer=file_writer,
                                                       summary_op=summary_op)

<<<<<<< HEAD
=======
        # GPU statistics hook.
        gpu_stats_hook = GPUStatisticsHook(
            log_every_n_steps=FLAGS.log_frequency,
            query_every_n_steps=FLAGS.gpu_hook_query_frequency,
            average_n=FLAGS.gpu_hook_average_queries,
            stats=['mem_util', 'gpu_util'],
            summary_writer=file_writer,
            suppress_stdout=False,
            group_tag='gpus'
        )

>>>>>>> d2234408
        # Stop after steps hook.
        last_step = (epoch + 1) * __STEPS_EPOCH
        stop_step_hook = tf.train.StopAtStepHook(last_step=last_step)

        # Session hooks.
        session_hooks = [
            # Requests stop at a specified step.
            stop_step_hook,
            # Monitors the loss tensor and stops training if loss is NaN.
            tf.train.NanTensorHook(loss),
            # Checkpoint saver hook.
            checkpoint_saver_hook,
            # Summary saver hook.
            summary_saver_hook,
            # Monitor hook for TensorBoard to trace compute time, memory usage, and more.
            # Deactivated `TraceHook`, because it's computational intensive.
            # TraceHook(file_writer, FLAGS.log_frequency * 5),
            # LoggingHook.
            LoggerHook(loss)
        ]

        # The MonitoredTrainingSession takes care of session initialization, session resumption,
        # creating checkpoints, and some basic error handling.
        session = tf.train.MonitoredTrainingSession(
            checkpoint_dir=FLAGS.train_dir,
            # Don't use the sessions default checkpoint saver.
            save_checkpoint_steps=None,
            save_checkpoint_secs=None,
            # Don't use the sessions default summary saver.
            save_summaries_steps=None,
            save_summaries_secs=None,
            # The frequency, in number of global steps, that the global_step/sec is logged.
            log_step_count_steps=FLAGS.log_frequency * 20,
            # Set session scaffolding.
            scaffold=tf.train.Scaffold(saver=checkpoint_saver),
            # Attach hooks to session.
            hooks=session_hooks,
            # Number of seconds given to threads to stop after close() has been called.
            stop_grace_period_secs=60,
            # Attach session config.
            config=session_config
        )

        with session:
            while not session.should_stop():
                try:
                    _, current_global_step = session.run([train_op, global_step])

                except tf.errors.OutOfRangeError:
                    print('{:%Y-%m-%d %H:%M:%S}: All batches of epoch fed.'
                          .format(datetime.now()))
                    break

    return current_global_step


# noinspection PyUnusedLocal
def main(argv=None):
    """TensorFlow starting routine."""

    # Delete old training data if requested.
    storage.maybe_delete_checkpoints(FLAGS.train_dir, FLAGS.delete)

    # Delete old evaluation data if requested.
    eval_dir = '{}_dev'.format(FLAGS.train_dir)
    storage.maybe_delete_checkpoints(eval_dir, FLAGS.delete)

    # Delete old test data if requested.
    storage.maybe_delete_checkpoints('{}_test'.format(FLAGS.train_dir), FLAGS.delete)

    # Logging information's about the run.
    print('TensorFlow-Version: {}; Tag-Version: {}; Branch: {}; Commit: {}'.format(
        tf.VERSION, storage.git_latest_tag(), storage.git_branch(), storage.git_revision_hash()))
    print('Parameters: ', get_parameters())

    # Calculate global_step and epoch.
    current_global_step = storage.maybe_read_global_step(FLAGS.train_dir)
    epoch = 0 if current_global_step < __STEPS_EPOCH else current_global_step // __STEPS_EPOCH
    if current_global_step > 0 and epoch == 0:
        print("""WARN: Resumed before completing the first epoch.
              This can lead to compromised learning due to the status of the SortaGrad input queue
              order isn't being stored in the checkpoint.""")

    # Main training loop.
    while current_global_step < __MAX_STEPS:
        print('Starting training at epoch {}, global_step {}.'.format(epoch, current_global_step))
        # Start training. `epoch=0` indicates that the 1st epoch uses SortaGrad.
        current_global_step = train(epoch)

        # Validate results after each epoch.
        if current_global_step > 1:
            print('Starting evaluation after the {} epoch.'.format(epoch))
            evaluate(eval_dir)

        epoch += 1

    print('Completed all epochs.')


if __name__ == '__main__':
    tf.app.run()<|MERGE_RESOLUTION|>--- conflicted
+++ resolved
@@ -14,7 +14,7 @@
 import python.model as model
 from python.evaluate import evaluate
 
-from python.util.hooks import LoggerHook
+from python.util.hooks import GPUStatisticsHook, LoggerHook
 
 
 # General TensorFlow settings and setup.
@@ -105,8 +105,6 @@
                                                        summary_writer=file_writer,
                                                        summary_op=summary_op)
 
-<<<<<<< HEAD
-=======
         # GPU statistics hook.
         gpu_stats_hook = GPUStatisticsHook(
             log_every_n_steps=FLAGS.log_frequency,
@@ -118,7 +116,6 @@
             group_tag='gpus'
         )
 
->>>>>>> d2234408
         # Stop after steps hook.
         last_step = (epoch + 1) * __STEPS_EPOCH
         stop_step_hook = tf.train.StopAtStepHook(last_step=last_step)
@@ -133,6 +130,8 @@
             checkpoint_saver_hook,
             # Summary saver hook.
             summary_saver_hook,
+            # GPU statistics hook.
+            gpu_stats_hook,
             # Monitor hook for TensorBoard to trace compute time, memory usage, and more.
             # Deactivated `TraceHook`, because it's computational intensive.
             # TraceHook(file_writer, FLAGS.log_frequency * 5),
