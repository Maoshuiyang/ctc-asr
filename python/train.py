"""
Train the ASR model.

Tested with Python 3.5 and 3.6.
Note: No Python 2 compatibility is being provided.
"""

import time
from datetime import datetime

import tensorflow as tf

import python.model as model
from python.evaluate import evaluate
<<<<<<< HEAD
from python.params import FLAGS, get_parameters
from python.util import storage
from python.util.hooks import LoggerHook
=======

from python.util.hooks import GPUStatisticsHook, LoggerHook
>>>>>>> 4b24c658

# General TensorFlow settings and setup.
tf.logging.set_verbosity(tf.logging.INFO)
__random_seed = FLAGS.random_seed if FLAGS.random_seed != 0 else int(time.time())
tf.set_random_seed(FLAGS.random_seed)

__STEPS_EPOCH = (FLAGS.num_examples_train // FLAGS.batch_size) - 1
__MAX_STEPS = __STEPS_EPOCH * FLAGS.max_epochs


def train(epoch):
    """
    Train the network for a number of steps. Uses SortaGrad to start training (first epoch)
    on short sequences, and increase their length throughout the first epoch. After that it
    uses shuffled inputs.
    This leads to a very low loss at the beginning of training, and also much faster computation
    times at the start of the first epoch.

    Args:
        epoch (int): Whether to use sorted inputs (`epoch=0`) or shuffled inputs for training.
            See SortaGrad approach as documented in `Deep Speech 2`_.

    Returns:
        bool: True if all training examples of the epoch are completed, else False.

    .. _`Deep Speech 2`:
        https://arxiv.org/abs/1512.02595
    """
    current_global_step = -1
    print('Starting epoch {}.'.format(epoch))

    with tf.Graph().as_default():
        # Prepare the training data on CPU, to avoid a possible slowdown in case some operations
        # are performed on GPU.
        with tf.device('/cpu:0'):
            global_step = tf.train.get_or_create_global_step()
            sequences, seq_length, labels, label_length, originals = model.inputs_train(epoch > 0)

        # Build the logits (prediction) graph.
        logits, seq_length = model.inference(sequences, seq_length, training=True)

        with tf.variable_scope('loss', reuse=tf.AUTO_REUSE):
            # Calculate loss/cost.
            loss = model.loss(logits, seq_length, labels, label_length)
            tf.summary.scalar('ctc_loss', loss)

            # Decode.
            decoded, plaintext, plaintext_summary = model.decode(logits, seq_length, originals)
            tf.summary.text('decoded_text', plaintext_summary[:, : FLAGS.num_samples_to_report])

            # Error metrics for decoded text.
            eds, mean_ed, wers, wer = model.decoded_error_rates(labels, originals, decoded,
                                                                plaintext)
            tf.summary.histogram('edit_distances', eds)
            tf.summary.scalar('mean_edit_distance', mean_ed)
            tf.summary.histogram('word_error_rates', wers)
            tf.summary.scalar('word_error_rate', wer)

        # Build the training graph, that updates the model parameters after each batch.
        train_op = model.train(loss, global_step)

        # Session configuration.
        session_config = tf.ConfigProto(
            log_device_placement=FLAGS.log_device_placement,
            gpu_options=tf.GPUOptions(allow_growth=FLAGS.allow_vram_growth)
        )

        # Checkpoint saver hook.
        checkpoint_saver = tf.train.Saver(
            # Note: cuDNN RNNs do not support distributed saving of parameters.
            sharded=False,
            allow_empty=True,
            max_to_keep=20,
            save_relative_paths=True
        )

        checkpoint_saver_hook = tf.train.CheckpointSaverHook(
            checkpoint_dir=FLAGS.train_dir,
            save_secs=None,
            save_steps=FLAGS.log_frequency * 40,
            saver=checkpoint_saver
        )

        # Summary hook.
        summary_op = tf.summary.merge_all()
        file_writer = tf.summary.FileWriterCache.get(FLAGS.train_dir)
        summary_saver_hook = tf.train.SummarySaverHook(save_steps=FLAGS.log_frequency,
                                                       summary_writer=file_writer,
                                                       summary_op=summary_op)

        # GPU statistics hook.
        gpu_stats_hook = GPUStatisticsHook(
            log_every_n_steps=FLAGS.log_frequency,
            query_every_n_steps=FLAGS.gpu_hook_query_frequency,
            average_n=FLAGS.gpu_hook_average_queries,
            stats=['mem_util', 'gpu_util'],
            summary_writer=file_writer,
            suppress_stdout=False,
            group_tag='gpus'
        )

        # Stop after steps hook.
        last_step = (epoch + 1) * __STEPS_EPOCH
        stop_step_hook = tf.train.StopAtStepHook(last_step=last_step)

        # Session hooks.
        session_hooks = [
            # Requests stop at a specified step.
            stop_step_hook,
            # Monitors the loss tensor and stops training if loss is NaN.
            tf.train.NanTensorHook(loss),
            # Checkpoint saver hook.
            checkpoint_saver_hook,
            # Summary saver hook.
            summary_saver_hook,
            # GPU statistics hook.
            gpu_stats_hook,
            # Monitor hook for TensorBoard to trace compute time, memory usage, and more.
            # Deactivated `TraceHook`, because it's computational intensive.
            # TraceHook(file_writer, FLAGS.log_frequency * 5),
            # LoggingHook.
            LoggerHook(loss)
        ]

        # The MonitoredTrainingSession takes care of session initialization, session resumption,
        # creating checkpoints, and some basic error handling.
        session = tf.train.MonitoredTrainingSession(
            checkpoint_dir=FLAGS.train_dir,
            # Don't use the sessions default checkpoint saver.
            save_checkpoint_steps=None,
            save_checkpoint_secs=None,
            # Don't use the sessions default summary saver.
            save_summaries_steps=None,
            save_summaries_secs=None,
            # The frequency, in number of global steps, that the global_step/sec is logged.
            log_step_count_steps=FLAGS.log_frequency * 20,
            # Set session scaffolding.
            scaffold=tf.train.Scaffold(saver=checkpoint_saver),
            # Attach hooks to session.
            hooks=session_hooks,
            # Number of seconds given to threads to stop after close() has been called.
            stop_grace_period_secs=60,
            # Attach session config.
            config=session_config
        )

        with session:
            while not session.should_stop():
                try:
                    _, current_global_step = session.run([train_op, global_step])

                except tf.errors.OutOfRangeError:
                    print('{:%Y-%m-%d %H:%M:%S}: All batches of epoch fed.'
                          .format(datetime.now()))
                    break

    return current_global_step


# noinspection PyUnusedLocal
def main(argv=None):
    # TensorFlow starting routine.

    # Delete old training data if requested.
    storage.maybe_delete_checkpoints(FLAGS.train_dir, FLAGS.delete)

    # Delete old evaluation data if requested.
    eval_dir = '{}_dev'.format(FLAGS.train_dir)
    storage.maybe_delete_checkpoints(eval_dir, FLAGS.delete)

    # Delete old test data if requested.
    storage.maybe_delete_checkpoints('{}_test'.format(FLAGS.train_dir), FLAGS.delete)

    # Logging information's about the run.
    print('TensorFlow-Version: {}; Tag-Version: {}; Branch: {}; Commit: {}'.format(
        tf.VERSION, storage.git_latest_tag(), storage.git_branch(), storage.git_revision_hash()))
    print('Parameters: ', get_parameters())

    # Calculate global_step and epoch.
    current_global_step = storage.maybe_read_global_step(FLAGS.train_dir)
    epoch = 0 if current_global_step < __STEPS_EPOCH else current_global_step // __STEPS_EPOCH
    if current_global_step > 0 and epoch == 0:
        print("""WARN: Resumed before completing the first epoch.
              This can lead to compromised learning due to the status of the SortaGrad input queue
              order isn't being stored in the checkpoint.""")

    # Main training loop.
    while current_global_step < __MAX_STEPS:
        print('Starting training at epoch {}, global_step {}.'.format(epoch, current_global_step))
        # Start training. `epoch=0` indicates that the 1st epoch uses SortaGrad.
        current_global_step = train(epoch)

        # Validate results after each epoch.
        if current_global_step > 1:
            print('Starting evaluation after the {} epoch.'.format(epoch))
            evaluate(eval_dir)

        epoch += 1

    print('Completed all epochs.')


if __name__ == '__main__':
    tf.app.run()<|MERGE_RESOLUTION|>--- conflicted
+++ resolved
@@ -12,14 +12,9 @@
 
 import python.model as model
 from python.evaluate import evaluate
-<<<<<<< HEAD
 from python.params import FLAGS, get_parameters
 from python.util import storage
-from python.util.hooks import LoggerHook
-=======
-
 from python.util.hooks import GPUStatisticsHook, LoggerHook
->>>>>>> 4b24c658
 
 # General TensorFlow settings and setup.
 tf.logging.set_verbosity(tf.logging.INFO)
