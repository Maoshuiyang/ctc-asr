"""Collection of hyper parameters, network layout, and reporting options."""

from os import path
import tensorflow as tf
import numpy as np

from asr.labels import num_classes


# Constants describing the training process.
<<<<<<< HEAD
tf.flags.DEFINE_string('train_dir', '../speech_checkpoints/3c3r2d',
=======
tf.flags.DEFINE_string('train_dir', '../speech_checkpoints/3c1r2d_mel_local',
>>>>>>> f1bb8692
                       "Directory where to write event logs and checkpoints.")
tf.flags.DEFINE_integer('batch_size', 8,
                        "Number of samples within a batch.")

# Performance.
tf.flags.DEFINE_boolean('use_cudnn', True,
                        "Whether to use Nvidia cuDNN implementations or (False) the default "
                        "TensorFlow implementation.")
tf.flags.DEFINE_integer('num_threads', 8,
                        """Number of threads used to preload data.""")

# Learning Rate.
tf.flags.DEFINE_integer('max_epochs', 20,
                        "Number of epochs to run. [Deep Speech 1] uses about 20 epochs.")
tf.flags.DEFINE_float('learning_rate', 1e-4,
                      "Initial learning rate.")
tf.flags.DEFINE_float('learning_rate_decay_factor', 3/4,
                      "Learning rate decay factor.")
tf.flags.DEFINE_integer('steps_per_decay', 100000,
                        "Number of steps after which learning rate decays.")

# Adam Optimizer.
tf.flags.DEFINE_float('adam_beta1', 0.9,
                      "Adam optimizer beta_1 power.")
tf.flags.DEFINE_float('adam_beta2', 0.999,
                      "Adam optimizer beta_2 power.")
tf.flags.DEFINE_float('adam_epsilon', 1e-8,
                      "Adam optimizer epsilon.")

# CTC loss and decoder.
tf.flags.DEFINE_integer('beam_width', 1024,
                        "Beam width used in the CTC `beam_search_decoder`.")
tf.flags.DEFINE_boolean('use_warp_ctc', False,
                        "Weather to use Baidu's `warp_ctc_loss` or TensorFlow's `ctc_loss`.")

# Dropout.
tf.flags.DEFINE_float('conv_dropout_rate', 0.0,
                      "Dropout rate for convolutional layers.")
tf.flags.DEFINE_float('rnn_dropout_rate', 0.0,
                      "Dropout rate for the RNN cell layers.")
tf.flags.DEFINE_float('dense_dropout_rate', 0.1,
                      "Dropout rate for dense layers.")

# Layer and activation options.
tf.flags.DEFINE_string('used_model', 'ds2',
                       ("Used inference model. Supported are 'ds1', and 'ds2'. "
                        "Also see `FLAGS.feature_drop_every_second_frame`."))

tf.flags.DEFINE_multi_integer('conv_filters', [32, 32, 96],
                              "Number of filters for each convolutional layer.")

tf.flags.DEFINE_integer('num_layers_rnn', 1,
                        "Number of stacked RNN cells.")
tf.flags.DEFINE_integer('num_units_rnn', 2048,
                        "Number of hidden units in each of the RNN cells.")

tf.flags.DEFINE_integer('num_units_dense', 2048,
                        "Number of units per dense layer.")

tf.flags.DEFINE_float('relu_cutoff', 20.0,
                      "Cutoff ReLU activations that exceed the cutoff.")

# Input features.
tf.flags.DEFINE_string('feature_type', 'mel',
                       "Type of input features. Supported types are: 'mel' and 'mfcc'.")
tf.flags.DEFINE_string('feature_normalization', 'local',
                       ("Type of normalization applied to input features."
                        "Supported are: 'none', 'global', 'local', and 'local_scalar'"))
<<<<<<< HEAD
tf.flags.DEFINE_boolean('features_drop_every_second_frame', False,
                        "[Deep Speech 1] like dropping of every 2nd input time frame.")
=======
tf.flags.DEFINE_bool('features_drop_every_second_frame', False,
                     "[Deep Speech 1] style, dropping of every 2nd input time frame.")
>>>>>>> f1bb8692

# Dataset.
tf.flags.DEFINE_integer('sampling_rate', 16000,
                        "The sampling rate of the audio files (2 * 8kHz).")
tf.flags.DEFINE_integer('num_examples_train', 570351,
                        "Number of examples in the training set. `test.txt`")
tf.flags.DEFINE_integer('num_examples_test', 3690,
                        "Number of examples in the testing/evaluation set. `test.txt`")
tf.flags.DEFINE_integer('num_examples_dev', 2703,
                        "Number of examples in the validation set. `dev.txt`")
tf.flags.DEFINE_integer('num_classes', num_classes(),
                        "Number of classes. Contains the additional CTC <blank> label.")


# Logging.
tf.flags.DEFINE_integer('log_frequency', 500,
                        "How often (every `log_frequency` steps) to log results.")
tf.flags.DEFINE_integer('num_samples_to_report', 4,
                        "The maximum number of decoded and original text samples to report.")

# Evaluation.
tf.flags.DEFINE_boolean('eval_test', False,
                        "`True` if evaluation should use the test set, "
                        "`False` if it should use the dev set.")
tf.flags.DEFINE_string('eval_dir', '',
                       ("If set, evaluation log data will be stored here, instead of the default "
                        "directory `f'{FLAGS.train_dir}_eval'."))

# Miscellaneous.
tf.flags.DEFINE_bool('delete', False,
                     "Whether to delete old checkpoints, or resume training.")
tf.flags.DEFINE_integer('random_seed', 0,
                        "TensorFlow random seed. Set to `0` to use the current timestamp instead.")
tf.flags.DEFINE_boolean('log_device_placement', True,
                        "Whether to log device placement.")
tf.flags.DEFINE_boolean('allow_vram_growth', True,
                        "Allow TensorFlow to allocate VRAM as needed, as opposed to allocating the "
                        "whole VRAM at program start.")


# Export names.
TF_FLOAT = tf.float32   # ctc_*** functions don't support float64. See #13
NP_FLOAT = np.float32   # ctc_*** functions don't support float64. See #13

BASE_PATH = path.split(path.dirname(path.realpath(__file__)))[0]    # Path to git root.

FLAGS = tf.flags.FLAGS


def get_parameters():
    """Generate a summary containing the training, and network parameters.

    Returns:
        (str): Summary of training parameters.
    """
    s = '\nLearning Rate (lr={}, steps_per_decay={:,d}, decay_factor={});\n' \
        'GPU-Options (use_warp_ctc={}; use_cudnn={});\n' \
        'Model (used_model={}, beam_width={:,d})\n' \
        'Conv (conv_filters={}); Dense (num_units={:,d});\n' \
        'RNN (num_units={:,d}, num_layers={:,d});\n' \
        'Training (batch_size={:,d}, max_epochs={:,d} ({:,d} steps; ' \
        '{:,d} steps_per_epoch), log_frequency={:,d});\n' \
        'Features (type={}, normalization={}, skip_every_2nd_frame={});'

    s = s.format(FLAGS.learning_rate, FLAGS.steps_per_decay, FLAGS.learning_rate_decay_factor,
                 FLAGS.use_warp_ctc, FLAGS.use_cudnn,
                 FLAGS.used_model, FLAGS.beam_width,
                 FLAGS.conv_filters, FLAGS.num_units_dense,
                 FLAGS.num_units_rnn, FLAGS.num_layers_rnn,
                 FLAGS.batch_size, FLAGS.max_epochs,
                 FLAGS.max_epochs * FLAGS.num_examples_train // FLAGS.batch_size,
                 FLAGS.num_examples_train // FLAGS.batch_size, FLAGS.log_frequency,
                 FLAGS.feature_type, FLAGS.feature_normalization,
                 FLAGS.features_drop_every_second_frame)

    return s<|MERGE_RESOLUTION|>--- conflicted
+++ resolved
@@ -8,11 +8,7 @@
 
 
 # Constants describing the training process.
-<<<<<<< HEAD
 tf.flags.DEFINE_string('train_dir', '../speech_checkpoints/3c3r2d',
-=======
-tf.flags.DEFINE_string('train_dir', '../speech_checkpoints/3c1r2d_mel_local',
->>>>>>> f1bb8692
                        "Directory where to write event logs and checkpoints.")
 tf.flags.DEFINE_integer('batch_size', 8,
                         "Number of samples within a batch.")
@@ -64,7 +60,7 @@
 tf.flags.DEFINE_multi_integer('conv_filters', [32, 32, 96],
                               "Number of filters for each convolutional layer.")
 
-tf.flags.DEFINE_integer('num_layers_rnn', 1,
+tf.flags.DEFINE_integer('num_layers_rnn', 3,
                         "Number of stacked RNN cells.")
 tf.flags.DEFINE_integer('num_units_rnn', 2048,
                         "Number of hidden units in each of the RNN cells.")
@@ -81,13 +77,9 @@
 tf.flags.DEFINE_string('feature_normalization', 'local',
                        ("Type of normalization applied to input features."
                         "Supported are: 'none', 'global', 'local', and 'local_scalar'"))
-<<<<<<< HEAD
+
 tf.flags.DEFINE_boolean('features_drop_every_second_frame', False,
                         "[Deep Speech 1] like dropping of every 2nd input time frame.")
-=======
-tf.flags.DEFINE_bool('features_drop_every_second_frame', False,
-                     "[Deep Speech 1] style, dropping of every 2nd input time frame.")
->>>>>>> f1bb8692
 
 # Dataset.
 tf.flags.DEFINE_integer('sampling_rate', 16000,
