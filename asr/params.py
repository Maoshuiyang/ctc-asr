"""Collection of hyper parameters, network layout, and reporting options."""

from os import path
import tensorflow as tf
import numpy as np
from multiprocessing import cpu_count

from asr.labels import num_classes


# Constants describing the training process.
tf.flags.DEFINE_string('train_dir', '../speech_checkpoints/3c3r2d_mel_local',
                       "Directory where to write event logs and checkpoints.")
tf.flags.DEFINE_integer('batch_size', 8,
                        "Number of samples within a batch.")


# Performance.
tf.flags.DEFINE_boolean('use_cudnn', True,
                        "Whether to use Nvidia cuDNN implementations or (False) the default "
                        "TensorFlow implementation.")
tf.flags.DEFINE_integer('num_threads', cpu_count(),
                        """Number of threads used to preload data.""")


# Learning Rate.
tf.flags.DEFINE_integer('max_epochs', 20,
                        "Number of epochs to run. [Deep Speech 1] uses about 20 epochs.")
tf.flags.DEFINE_float('learning_rate', 0.5e-4,
                      "Initial learning rate.")
tf.flags.DEFINE_float('learning_rate_decay_factor', 3/4,
                      "Learning rate decay factor.")
tf.flags.DEFINE_integer('steps_per_decay', 50000,
                        "Number of steps after which learning rate decays.")


# Adam Optimizer.
tf.flags.DEFINE_float('adam_beta1', 0.9,
                      "Adam optimizer beta_1 power.")
tf.flags.DEFINE_float('adam_beta2', 0.999,
                      "Adam optimizer beta_2 power.")
tf.flags.DEFINE_float('adam_epsilon', 1e-8,
                      "Adam optimizer epsilon.")


# CTC loss and decoder.
tf.flags.DEFINE_integer('beam_width', 1024,
                        "Beam width used in the CTC `beam_search_decoder`.")
tf.flags.DEFINE_boolean('use_warp_ctc', False,
                        "Weather to use Baidu's `warp_ctc_loss` or TensorFlow's `ctc_loss`.")


# Dropout.
tf.flags.DEFINE_float('conv_dropout_rate', 0.0,
                      "Dropout rate for convolutional layers.")
tf.flags.DEFINE_float('rnn_dropout_rate', 0.0,
                      "Dropout rate for the RNN cell layers.")
tf.flags.DEFINE_float('dense_dropout_rate', 0.1,
                      "Dropout rate for dense layers.")


# Layer and activation options.
tf.flags.DEFINE_string('used_model', 'ds2',
                       ("Used inference model. Supported are 'ds1', and 'ds2'. "
                        "Also see `FLAGS.feature_drop_every_second_frame`."))

tf.flags.DEFINE_multi_integer('conv_filters', [32, 32, 96],
                              "Number of filters for each convolutional layer.")

tf.flags.DEFINE_integer('num_layers_rnn', 3,
                        "Number of stacked RNN cells.")
tf.flags.DEFINE_integer('num_units_rnn', 2048,
                        "Number of hidden units in each of the RNN cells.")

tf.flags.DEFINE_integer('num_units_dense', 2048,
                        "Number of units per dense layer.")

tf.flags.DEFINE_float('relu_cutoff', 20.0,
                      "Cutoff ReLU activations that exceed the cutoff.")


# Input features.
tf.flags.DEFINE_string('feature_type', 'mel',
                       "Type of input features. Supported types are: 'mel' and 'mfcc'.")
tf.flags.DEFINE_string('feature_normalization', 'local',
                       ("Type of normalization applied to input features."
                        "Supported are: 'none', 'global', 'local', and 'local_scalar'"))

tf.flags.DEFINE_boolean('features_drop_every_second_frame', False,
                        "[Deep Speech 1] like dropping of every 2nd input time frame.")


# Dataset.
tf.flags.DEFINE_integer('sampling_rate', 16000,
                        "The sampling rate of the audio files (2 * 8kHz).")
tf.flags.DEFINE_integer('num_examples_train', 570854,
                        "Number of examples in the training set. `test.txt`")
tf.flags.DEFINE_integer('num_examples_test', 3556,
                        "Number of examples in the testing/evaluation set. `test.txt`")
tf.flags.DEFINE_integer('num_examples_dev', 2590,
                        "Number of examples in the validation set. `dev.txt`")
tf.flags.DEFINE_integer('num_classes', num_classes(),
                        "Number of classes. Contains the additional CTC <blank> label.")


# Logging.
tf.flags.DEFINE_integer('log_frequency', 500,
                        "How often (every `log_frequency` steps) to log results.")
tf.flags.DEFINE_integer('num_samples_to_report', 4,
                        "The maximum number of decoded and original text samples to report.")

<<<<<<< HEAD

# Evaluation.
tf.flags.DEFINE_boolean('eval_test', False,
                        "`True` if evaluation should use the test set, "
                        "`False` if it should use the dev set.")
tf.flags.DEFINE_string('eval_dir', '',
                       ("If set, evaluation log data will be stored here, instead of the default "
                        "directory `f'{FLAGS.train_dir}_eval'."))


=======
>>>>>>> b29ed44e
# Miscellaneous.
tf.flags.DEFINE_bool('delete', False,
                     "Whether to delete old checkpoints, or resume training.")
tf.flags.DEFINE_integer('random_seed', 0,
                        "TensorFlow random seed. Set to `0` to use the current timestamp instead.")
tf.flags.DEFINE_boolean('log_device_placement', False,
                        "Whether to log device placement.")
tf.flags.DEFINE_boolean('allow_vram_growth', True,
                        "Allow TensorFlow to allocate VRAM as needed, as opposed to allocating the "
                        "whole VRAM at program start.")


# Export names.
TF_FLOAT = tf.float32   # ctc_*** functions don't support float64. See #13
NP_FLOAT = np.float32   # ctc_*** functions don't support float64. See #13

BASE_PATH = path.split(path.dirname(path.realpath(__file__)))[0]    # Path to git root.

MIN_EXAMPLE_LENGTH = 0.7    # Minimum length of examples in datasets (in seconds).
MAX_EXAMPLE_LENGTH = 17.0   # Maximum length of examples in datasets (in seconds).

FLAGS = tf.flags.FLAGS


def get_parameters():
    """Generate a summary containing the training, and network parameters.

    Returns:
        (str): Summary of training parameters.
    """
    s = '\nLearning Rate (lr={}, steps_per_decay={:,d}, decay_factor={});\n' \
        'GPU-Options (use_warp_ctc={}; use_cudnn={});\n' \
        'Model (used_model={}, beam_width={:,d})\n' \
        'Conv (conv_filters={}); Dense (num_units={:,d});\n' \
        'RNN (num_units={:,d}, num_layers={:,d});\n' \
        'Training (batch_size={:,d}, max_epochs={:,d} ({:,d} steps; ' \
        '{:,d} steps_per_epoch), log_frequency={:,d});\n' \
        'Features (type={}, normalization={}, skip_every_2nd_frame={});'

    s = s.format(FLAGS.learning_rate, FLAGS.steps_per_decay, FLAGS.learning_rate_decay_factor,
                 FLAGS.use_warp_ctc, FLAGS.use_cudnn,
                 FLAGS.used_model, FLAGS.beam_width,
                 FLAGS.conv_filters, FLAGS.num_units_dense,
                 FLAGS.num_units_rnn, FLAGS.num_layers_rnn,
                 FLAGS.batch_size, FLAGS.max_epochs,
                 FLAGS.max_epochs * FLAGS.num_examples_train // FLAGS.batch_size,
                 FLAGS.num_examples_train // FLAGS.batch_size, FLAGS.log_frequency,
                 FLAGS.feature_type, FLAGS.feature_normalization,
                 FLAGS.features_drop_every_second_frame)

    return s<|MERGE_RESOLUTION|>--- conflicted
+++ resolved
@@ -109,19 +109,7 @@
 tf.flags.DEFINE_integer('num_samples_to_report', 4,
                         "The maximum number of decoded and original text samples to report.")
 
-<<<<<<< HEAD
 
-# Evaluation.
-tf.flags.DEFINE_boolean('eval_test', False,
-                        "`True` if evaluation should use the test set, "
-                        "`False` if it should use the dev set.")
-tf.flags.DEFINE_string('eval_dir', '',
-                       ("If set, evaluation log data will be stored here, instead of the default "
-                        "directory `f'{FLAGS.train_dir}_eval'."))
-
-
-=======
->>>>>>> b29ed44e
 # Miscellaneous.
 tf.flags.DEFINE_bool('delete', False,
                      "Whether to delete old checkpoints, or resume training.")
